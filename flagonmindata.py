--- conflicted
+++ resolved
@@ -65,25 +65,10 @@
     ff = np.expand_dims(ff, axis=2) # add pol axis
     ff = np.repeat(ff, npol, axis=2) # repeat new pol axis for npol times
     msflag = MSh.get_flags()
-<<<<<<< HEAD
-    print "count before:", np.count_nonzero(msflag.getcol('FLAG'))
-<<<<<<< HEAD
-    ff = np.array(ff | msflag.getcol('FLAG'), dtype=bool)
-    print "count after:", np.count_nonzero(ff)
-    #print "Bad:", np.count_nonzero(~ff.flatten() & msflag.getcol('FLAG').flatten())
-=======
-    #print msflag.getcol('FLAG').shape, ff.shape
-    ff = np.array(ff | msflag.getcol('FLAG'), dtype=bool)
-    print "count after:", np.count_nonzero(ff)
-    #print "Bad:", np.count_nonzero(~ff.flatten() & msflag.getcol('FLAG').flatten())
-=======
     print("count before:", np.count_nonzero(msflag.getcol('FLAG')))
-    print(msflag.getcol('FLAG').shape, ff.shape)
     ff = np.array(ff | msflag.getcol('FLAG'), dtype=bool)
     print("count after:", np.count_nonzero(ff))
     print("Bad:", np.count_nonzero(~ff.flatten() & msflag.getcol('FLAG').flatten()))
->>>>>>> a1399da14592b3df6df379280c209da26f0215dc
->>>>>>> 9dedbab8
     msflag.putcol('FLAG', ff)
     msflag.flush()
 
