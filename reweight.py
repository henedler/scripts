--- conflicted
+++ resolved
@@ -199,13 +199,8 @@
 
         ### TEST
         ## subchan
-<<<<<<< HEAD
-        w = np.angle(w)
-        data_shifted_l = np.roll(w, -1, axis=1)
-=======
         #w = np.abs(w)
         #data_shifted_l = np.roll(w, -1, axis=1)
->>>>>>> 8e799de6
         #data_shifted_r = np.roll(w, +1, axis=1)
         ## if only 2 times it's aleady ok, subtracting one from the other
         #if w.shape[0] > 2:
@@ -216,18 +211,9 @@
         #ratio_l[ np.isnan(ratio_l) ] = np.inf
         #ratio_r = np.nanvar(data_shifted_r, axis=(0,2))/np.nanmean(data_shifted_r, axis=(0,2))
         #ratio_r[ np.isnan(ratio_r) ] = np.inf
-<<<<<<< HEAD
-        #print 'subchan'
-        #print ( ratio_l < ratio_r )[np.newaxis,:,np.newaxis]
-        print 'subchan'
-        print w - data_shifted_l
-        w = w - data_shifted_l
-=======
-        #w = w - data_shifted_l
->>>>>>> 8e799de6
         #w = np.where( ( ratio_l < ratio_r )[np.newaxis,:,np.newaxis], w - data_shifted_l, w - data_shifted_r)
         ####
-        ### TEST
+        #### TEST
         ## subtime
         #w = np.abs(w)
         #data_shifted_l = np.roll(w, -1, axis=0)
