#!/usr/bin/env python
# -*- coding: utf-8 -*-
#
# Copyright (C) 2019 - Francesco de Gasperin
#
# This program is free software; you can redistribute it and/or modify
# it under the terms of the GNU General Public License as published by
# the Free Software Foundation; either version 2 of the License, or
# (at your option) any later version.
#
# This program is distributed in the hope that it will be useful,
# but WITHOUT ANY WARRANTY; without even the implied warranty of
# MERCHANTABILITY or FITNESS FOR A PARTICULAR PURPOSE.  See the
# GNU General Public License for more details.
#
# You should have received a copy of the GNU General Public License
# along with this program; if not, write to the Free Software
# Foundation, Inc., 59 Temple Place, Suite 330, Boston, MA  02111-1307  USA

# Plot LOFAR weights
# Update LOFAR weights using residual visibilities
#
# Author: Francesco de Gasperin
# Credits: Frits Sweijen, Etienne Bonnassieux

import os, sys, logging, time
import numpy as np
from casacore.tables import taql, table
import matplotlib as mpl
mpl.use("Agg")
import matplotlib.pyplot as plt

from lib_timer import Timer

class MShandler():
    def __init__(self, ms_files, wcolname, dcolname):
        """
        ms_files: a list of MeasurementSet files
        wcolname: name of the weight column
        dcolname: name of the residual column
        """
        logging.info('Reading: %s', ','.join(ms_files))
        logging.info('Weight column: %s', wcolname)
        logging.info('Data column: %s', dcolname)
        self.ms_files = ms_files
        self.wcolname = wcolname
        self.dcolname = dcolname

        # if more than one MS, virtualconcat
        #if len(ms_files) > 1:
        #    self.ms = taql('select TIME, FLAG, ANTENNA1, ANTENNA2, %s, %s from %s' % ( wcolname, dcolname, ','.join(ms_files) ))
        #else:
        #    self.ms = taql('select TIME, FLAG, ANTENNA1, ANTENNA2, %s, %s from %s' % ( wcolname, dcolname, ms_files[0] ))
        self.ms = table(ms_files[0], readonly=False, ack=False)

    def get_antennas(self):
        return taql('select NAME from %s/ANTENNA' % (self.ms_files[0]) ).getcol('NAME')

    def get_freqs(self):
        # TODO: check if there is a smarter way to do it with concat.MS
        freqs = []
        for ms_file in self.ms_files:
            freqs += list( taql('SELECT CHAN_FREQ FROM %s/SPECTRAL_WINDOW' % ms_file)[0]['CHAN_FREQ'] * 1e-6 ) # in MHz
        return freqs

    def get_time(self):
        # TODO: fix if multiple time MSs passed
        ms_avgbl = taql('SELECT TIME FROM %s GROUPBY TIME' %(self.ms_files[0]))
        return ms_avgbl.getcol('TIME')

    def get_elev(self):
        # TODO: fix if multiple time MSs passed
        ms_avgbl = taql('SELECT TIME, MEANS(GAGGR(MSCAL.AZEL1()[1]), 0) AS ELEV FROM %s GROUPBY TIME' %(self.ms_files[0]))
        return ms_avgbl.getcol('ELEV')

    def iter_antenna(self, antennas=None):
        """
        Iterator to get all visibilities of each antenna
        For GFLAG, GDATA and GWEIGHTS it returns arrays of Ntimes x Nbl x Nfreqs x Npol
        """
        ms = self.ms # to use the "$" in taql

        for ant_id, ant_name in enumerate(self.get_antennas()):
            if antennas is not None and ant_name not in antennas: continue
            logging.info('Workign on antenna: %s', ant_name)
            yield ant_id, ant_name, taql('select TIME, GAGGR(FLAG) as GFLAG, ANTENNA1, ANTENNA2, GAGGR(%s) as GDATA, GAGGR(%s) as GWEIGHT \
                                          from $ms \
                                          where (ANTENNA1=%i or ANTENNA2=%i) and (ANTENNA1 != ANTENNA2) \
                                          groupby TIME' \
                    % (self.dcolname, self.wcolname, ant_id, ant_id) )


def reweight(MSh, mode):

    # get data per antenna
    var_antenna = {}
    med_antenna = {}
    for ant_id, ant_name, ms_ant in MSh.iter_antenna():

        with Timer('Get data'):
            data = ms_ant.getcol('GDATA') # axes: time, ant, freq, pol
            flags = ms_ant.getcol('GFLAG') # axes: time, ant, freq, pol

            # put flagged data to NaNs
            data[flags] = np.nan
            print(data.shape)

            # if completely flagged set variance to 1 and continue
            if np.all(flags):
                var_antenna[ant_id] = None
                med_antenna[ant_id] = None
                continue

        with Timer('Prepare data'):

            # data column is updated subtracting adjacent channels
            if mode == 'subchan':
                data_shifted_l = np.roll(data, -1, axis=2)
                data_shifted_r = np.roll(data, +1, axis=2)
                # if only 2 freq it's aleady ok, subtracting one from the other
                if data.shape[2] > 2:
                    data_shifted_l[:,:,-1,:] = data_shifted_l[:,:,-3,:] # last chan uses the one but last
                    data_shifted_r[:,:,0,:] = data_shifted_r[:,:,2,:] # first chan uses third
                # get the "best" shift, either on the right or left. This is to avoid propagating bad channels (e.g. with RFI)
                ratio_l = np.nanvar(data_shifted_l, axis=(0,1,3))/np.nanmean(data_shifted_l, axis=(0,1,3))
                ratio_l[ np.isnan(ratio_l) ] = np.inf
                ratio_r = np.nanvar(data_shifted_r, axis=(0,1,3))/np.nanmean(data_shifted_r, axis=(0,1,3))
                ratio_r[ np.isnan(ratio_r) ] = np.inf
                data = np.where( ( ratio_l < ratio_r )[np.newaxis,np.newaxis,:,np.newaxis], data - data_shifted_l, data - data_shifted_r)

            # data column is updated subtracting adjacent times
            if mode == 'subtime':
                data_shifted_l = np.roll(data, -1, axis=0)
                data_shifted_r = np.roll(data, +1, axis=0)
                # if only 2 freq it's aleady ok, subtracting one from the other
                if data.shape[0] > 2:
                    data_shifted_l[-1,:,:,:] = data_shifted_l[-3,:,:,:] # last timeslot uses the one but last
                    data_shifted_r[0,:,:,:] = data_shifted_r[2,:,:,:] # first timeslot uses third
                # get the "best" shift, either on the right or left. This is to avoid propagating bad channels (e.g. with RFI)
                ratio_l = np.nanvar(data_shifted_l, axis=(1,2,3))/np.nanmean(data_shifted_l, axis=(1,2,3))
                ratio_l[ np.isnan(ratio_l) ] = np.inf
                ratio_r = np.nanvar(data_shifted_r, axis=(1,2,3))/np.nanmean(data_shifted_r, axis=(1,2,3))
                ratio_r[ np.isnan(ratio_r) ] = np.inf
                data = np.where( ( ratio_l < ratio_r )[:,np.newaxis,np.newaxis,np.newaxis], data - data_shifted_l, data - data_shifted_r)

            # use residual data, nothing to do here
            elif mode == 'residual':
                pass

        with Timer('Calc variances'):
            # find mean/variance per time/freq for each antenna

            med_freqs = np.abs( np.nanmean( data, axis=(1,2) )**2 ) # time x pol
            med_times = np.abs( np.nanmean( data, axis=(0,1) )**2 ) # freq x pol
            med_antenna[ant_id] = med_freqs[:, np.newaxis]+med_times # sum of the time/freq mean - axes: time,freq,pol

            var_freqs = np.nanvar( data, axis=(1,2) ) # time x pol
            var_times = np.nanvar( data, axis=(0,1) ) # freq x pol
            var_antenna[ant_id] = var_freqs[:, np.newaxis]+var_times # sum of the time/freq variances - axes: time,freq,pol

    # reconstruct BL weights from antenna variance
    for ms_bl in MSh.ms.iter(["ANTENNA1","ANTENNA2"]):
        ant_id1 = ms_bl.getcol('ANTENNA1')[0]
        ant_id2 = ms_bl.getcol('ANTENNA2')[0]

        if var_antenna[ant_id1] is None or var_antenna[ant_id2] is None: continue

#        print '### BL: %i - %i' % (ant_id1, ant_id2)
#        print var_antenna[ant_id1]*med_antenna[ant_id2]
#        print ''
#        print var_antenna[ant_id2]*med_antenna[ant_id1]
#        print ''
#        print var_antenna[ant_id1]*var_antenna[ant_id2]
        w = 1.e11/( var_antenna[ant_id1]*med_antenna[ant_id2] + var_antenna[ant_id2]*med_antenna[ant_id1] \
               + var_antenna[ant_id1]*var_antenna[ant_id2] )
        f = ms_bl.getcol('FLAG')
        # find how many unflagged weights are nans
        ntoflag = np.count_nonzero(np.isnan(w[~f]))
        logging.debug( 'BL: %i - %i: created %i new flags (%f%%)' % ( ant_id1, ant_id2, ntoflag, (100.*ntoflag)/np.size(w) ) )
        ms_bl.putcol(MSh.wcolname, w)
        ms_bl.flush()
        # flag weights that are nans
        taql('update $ms_bl set FLAG[isnan(WEIGHT_SPECTRUM)]=True, WEIGHT_SPECTRUM[isnan(WEIGHT_SPECTRUM)]=0')
        ms_bl.flush()

def plot(MSh, antennas):

    for antenna in antennas:
        if antenna not in MSh.get_antennas():
            logging.error('Missing antenna %s' % antenna)
            sys.exit(1)

    logging.info('Getting time/freq aggregated values...')
    freqs = MSh.get_freqs()
    elev = MSh.get_elev()
    time = MSh.get_time()
    time -= time[0]
    time /= 3600. # in h from the beginning of the obs

    fig = plt.figure(figsize=(15,15))

    for ant_id, ant_name, ms_ant in MSh.iter_antenna(antennas):
        
        fig.suptitle(ant_name, fontweight='bold')
        fig.subplots_adjust(wspace=0)
        axt = plt.subplot2grid((4, 2), (0, 0), colspan=2)
        axf = plt.subplot2grid((4, 2), (1, 0), colspan=2)
        ax1 = plt.subplot2grid((4, 2), (2, 0))
        ax2 = plt.subplot2grid((4, 2), (2, 1))
        ax3 = plt.subplot2grid((4, 2), (3, 0))
        ax4 = plt.subplot2grid((4, 2), (3, 1))
        # TEST
        #axtv = plt.subplot2grid((6, 2), (4, 0), colspan=2)
        #axfv = plt.subplot2grid((6, 2), (5, 0), colspan=2)
        ###

        w = ms_ant.getcol('GWEIGHT') # time,freq,pol
        flag = ms_ant.getcol('GFLAG') # time,freq,pol
        w[flag] = np.nan
#        print w[3403,22,1,2]
#        print f[3403,22,1,2]
        print np.where(w==np.nanmax(w))
        print np.nanmax(w)

        w = np.nanmean(w, axis=1)
        flag = np.all(flag, axis=1)

        ### TEST
        ## subchan
        #w = np.abs(w)
        #data_shifted_l = np.roll(w, -1, axis=1)
        #data_shifted_r = np.roll(w, +1, axis=1)
        ## if only 2 times it's aleady ok, subtracting one from the other
        #if w.shape[0] > 2:
        #    data_shifted_l[:,-1,:] = data_shifted_l[:,-3,:] # last timeslot uses the one but last
        #    data_shifted_r[:,0,:] = data_shifted_r[:,2,:] # first timeslot uses third
        ## get the "best" shift, either on the right or left. This is to avoid propagating bad channels (e.g. with RFI)
        #ratio_l = np.nanvar(data_shifted_l, axis=(0,2))/np.nanmean(data_shifted_l, axis=(0,2))
        #ratio_l[ np.isnan(ratio_l) ] = np.inf
        #ratio_r = np.nanvar(data_shifted_r, axis=(0,2))/np.nanmean(data_shifted_r, axis=(0,2))
        #ratio_r[ np.isnan(ratio_r) ] = np.inf
        #w = np.where( ( ratio_l < ratio_r )[np.newaxis,:,np.newaxis], w - data_shifted_l, w - data_shifted_r)
        ####
        #### TEST
        ## subtime
        #w = np.abs(w)
        #data_shifted_l = np.roll(w, -1, axis=0)
        #data_shifted_r = np.roll(w, +1, axis=0)
        ## if only 2 times it's aleady ok, subtracting one from the other
        #if w.shape[1] > 2:
        #    data_shifted_l[-1,:,:] = data_shifted_l[-3,:,:] # last timeslot uses the one but last
        #    data_shifted_r[0,:,:] = data_shifted_r[2,:,:] # first timeslot uses third
        ## get the "best" shift, either on the right or left. This is to avoid propagating bad channels (e.g. with RFI)
        #ratio_l = np.nanvar(data_shifted_l, axis=(1,2))/np.nanmean(data_shifted_l, axis=(1,2))
        #ratio_l[ np.isnan(ratio_l) ] = np.inf
        #ratio_r = np.nanvar(data_shifted_r, axis=(1,2))/np.nanmean(data_shifted_r, axis=(1,2))
        #ratio_r[ np.isnan(ratio_r) ] = np.inf
        #print 'subtime'
        #print ( ratio_l < ratio_r )[np.newaxis,:,np.newaxis]
        #print 'subtime'
        #print w - data_shifted_l
        #w = np.where( ( ratio_l < ratio_r )[:,np.newaxis,np.newaxis], w - data_shifted_l, w - data_shifted_r)
        ####

        # skip if completely flagged
        if np.all(flag):
            continue

        logging.info('Plotting %s...' % ant_name)

        w_f = np.nanmedian(w, axis=0) # average in time
        w_t = np.nanmedian(w, axis=1) # average in freq

        # 3D plot
        bbox = ax1.get_window_extent().transformed(fig.dpi_scale_trans.inverted())
        aspect = (time[-1]-time[0])*bbox.height/((freqs[-1]-freqs[0])*bbox.width)

<<<<<<< HEAD
=======
        print(w[...,0], np.nanmax(w[...,0]))
>>>>>>> 9dedbab8
        im = ax1.imshow(w[...,0].T, origin='lower', interpolation="none", cmap=plt.cm.jet, \
                        extent=[time[0],time[-1],freqs[0],freqs[-1]], aspect=str(aspect))#, vmin=1e5, vmax=1e6)
        im = ax2.imshow(w[...,1].T, origin='lower', interpolation="none", cmap=plt.cm.jet, \
                        extent=[time[0],time[-1],freqs[0],freqs[-1]], aspect=str(aspect))#, vmin=1e5, vmax=1e6)
        im = ax3.imshow(w[...,2].T, origin='lower', interpolation="none", cmap=plt.cm.jet, \
                        extent=[time[0],time[-1],freqs[0],freqs[-1]], aspect=str(aspect))#, vmin=1e5, vmax=1e6)
        im = ax4.imshow(w[...,3].T, origin='lower', interpolation="none", cmap=plt.cm.jet, \
                        extent=[time[0],time[-1],freqs[0],freqs[-1]], aspect=str(aspect))#, vmin=1e5, vmax=1e6)

        ax2.tick_params(labelleft='off')
        ax4.tick_params(labelleft='off')
        ax3.set_xlabel('Time [h]')
        ax4.set_xlabel('Time [h]')
        ax1.set_ylabel('Frequency [MHz]')
        ax3.set_ylabel('Frequency [MHz]')

        # Elevation
        ax_elev = axt.twinx()
        ax_elev.plot(time, elev * 180/np.pi, 'k', linestyle=':', linewidth=1, label='Elevation')
        ax_elev.set_ylabel('Elevation [deg]')

        axt.scatter(time, w_t[:,0], marker='.', alpha=0.25, color='red', label='XX Weights')
        axt.scatter(time, w_t[:,1], marker='.', alpha=0.25, color='green', label='XY Weights')
        axt.scatter(time, w_t[:,2], marker='.', alpha=0.25, color='orange', label='YX Weights')
        axt.scatter(time, w_t[:,3], marker='.', alpha=0.25, color='blue', label='YY Weights')
        axt.set_xlim(np.min(time), np.max(time))
        axt.set_ylim(np.nanmin(w_t), np.nanmax(w_t))
        axt.set_xlabel('Time [h]')

        axf.scatter(freqs, w_f[:,0], marker='.', alpha=0.25, color='red', label='XX Weights')
        axf.scatter(freqs, w_f[:,1], marker='.', alpha=0.25, color='green', label='XY Weights')
        axf.scatter(freqs, w_f[:,2], marker='.', alpha=0.25, color='orange', label='YX Weights')
        axf.scatter(freqs, w_f[:,3], marker='.', alpha=0.25, color='blue', label='YY Weights')
        axf.set_xlim(np.min(freqs), np.max(freqs))
        axf.set_ylim(np.nanmin(w_f), np.nanmax(w_f))
        axf.set_xlabel('Frequency [MHz]')

        handles, labels = axt.get_legend_handles_labels()
        handles2, labels2 = ax_elev.get_legend_handles_labels()
        leg = axt.legend(handles+handles2, labels+labels2, loc='upper center', bbox_to_anchor=(0.5, 1.2), ncol=5, borderaxespad=0.0)

        # TEST
        #w_f = np.nanvar(w, axis=0) # variance in time
        #w_t = np.nanvar(w, axis=1) # variance in freq
        #axtv.scatter(time, w_t[:,0], marker='.', alpha=0.25, color='red', label='XX Weights')
        #axtv.scatter(time, w_t[:,1], marker='.', alpha=0.25, color='green', label='XY Weights')
        #axtv.scatter(time, w_t[:,2], marker='.', alpha=0.25, color='orange', label='YX Weights')
        #axtv.scatter(time, w_t[:,3], marker='.', alpha=0.25, color='blue', label='YY Weights')
        #axtv.set_xlim(np.min(time), np.max(time))
        #axtv.set_ylim(np.nanmin(w_t), np.nanmax(w_t))
        #axtv.set_xlabel('Time [h]')
        #axtv.set_yscale("log")

        #axfv.scatter(freqs, w_f[:,0], marker='.', alpha=0.25, color='red', label='XX Weights')
        #axfv.scatter(freqs, w_f[:,1], marker='.', alpha=0.25, color='green', label='XY Weights')
        #axfv.scatter(freqs, w_f[:,2], marker='.', alpha=0.25, color='orange', label='YX Weights')
        #axfv.scatter(freqs, w_f[:,3], marker='.', alpha=0.25, color='blue', label='YY Weights')
        #axfv.set_xlim(np.min(freqs), np.max(freqs))
        #axfv.set_ylim(np.nanmin(w_f), np.nanmax(w_f))
        #axfv.set_xlabel('Frequency [MHz]')
        #axfv.set_yscale("log")
        ####

        imagename = ant_name+'.png'
        logging.info('Save file: %s' % (imagename))
        fig.savefig(imagename, bbox_inches='tight', additional_artists=leg, dpi=250)
        fig.clf()

def readArguments():
    import argparse
    parser=argparse.ArgumentParser("Plot/Update weights for LOFAR")
    parser.add_argument("-v", "--verbose", help="Be verbose. Default is False", required=False, action="store_true")
    parser.add_argument("-p", "--plot", help="Plot the weights. Default is False", required=False, action="store_true")
    parser.add_argument("-m", "--mode", type=str, help="Mode can be: 'residual' if dcolname contain residual data; 'subchan'/'subtime' if adjacent-channel or adjacent-time subtraction has to be performed to remove the signal in dcolname. If not given do not update weights. Default: do not update", required=False, default=None)
    parser.add_argument("-d", "--dcolname", type=str, help="Name of the data column. Default: DATA.", required=False, default='DATA')
    parser.add_argument("-w", "--wcolname", type=str, help="Name of the weights column. Default: WEIGHT_SPECTRUM.", required=False, default="WEIGHT_SPECTRUM")
    parser.add_argument("-a", "--antennas", type=str, help="List of antennas to plot (comma separated). Default: all antennas", required=False, default=None)
    parser.add_argument("ms_files", type=str, help="MeasurementSet name(s).", nargs="+")
    args=parser.parse_args()
    return vars(args)

if __name__=="__main__":
    start_time = time.time()

    args         = readArguments()
    verbose      = args["verbose"]
    do_plot      = args["plot"]
    mode         = args["mode"]
    ms_files     = args["ms_files"]
    wcolname     = args["wcolname"]
    dcolname     = args["dcolname"]

    if verbose: logging.basicConfig(level=logging.DEBUG)
    else: logging.basicConfig(level=logging.INFO)

    if len(ms_files) > 1:
        logging.error('More than 1 MS not implemented.')
        sys.exit()

    if args["antennas"] is not None:
        antennas = args["antennas"].replace(' ','').split(',')
    else: antennas = None

    if mode != 'residual' and mode != 'subchan' and mode != 'subtime' and mode is not None:
        logging.error('Unknown mode: %s' % mode)
        sys.exit()
    elif mode is not None:
        logging.info('Mode: %s' % mode)

    logging.info('Reading MSs...')
    MSh = MShandler(ms_files, wcolname, dcolname)

    if mode is not None:
        logging.info('Computing weights...')
        reweight(MSh, mode)

    if do_plot:
        logging.info('Plotting...')
        plot(MSh, antennas)

    logging.debug('Running time %.0f s' % (time.time()-start_time))<|MERGE_RESOLUTION|>--- conflicted
+++ resolved
@@ -275,10 +275,6 @@
         bbox = ax1.get_window_extent().transformed(fig.dpi_scale_trans.inverted())
         aspect = (time[-1]-time[0])*bbox.height/((freqs[-1]-freqs[0])*bbox.width)
 
-<<<<<<< HEAD
-=======
-        print(w[...,0], np.nanmax(w[...,0]))
->>>>>>> 9dedbab8
         im = ax1.imshow(w[...,0].T, origin='lower', interpolation="none", cmap=plt.cm.jet, \
                         extent=[time[0],time[-1],freqs[0],freqs[-1]], aspect=str(aspect))#, vmin=1e5, vmax=1e6)
         im = ax2.imshow(w[...,1].T, origin='lower', interpolation="none", cmap=plt.cm.jet, \
