#!/usr/bin/env python

import pyregion
import scipy.stats
from astropy.io import fits
from astropy import wcs
import numpy as np
import sys
import warnings
from linearfit import *

def flatten(f,channel=0,freqaxis=0):
    """ Flatten a fits file so that it becomes a 2D image. Return new header and data """

    naxis=f[0].header['NAXIS']
    if naxis<2:
        raise RadioError('Can\'t make map from this')
    if naxis==2:
        return f[0].header,f[0].data

    w = wcs.WCS(f[0].header)
    wn=wcs.WCS(naxis=2)
    
    wn.wcs.crpix[0]=w.wcs.crpix[0]
    wn.wcs.crpix[1]=w.wcs.crpix[1]
    wn.wcs.cdelt=w.wcs.cdelt[0:2]
    wn.wcs.crval=w.wcs.crval[0:2]
    wn.wcs.ctype[0]=w.wcs.ctype[0]
    wn.wcs.ctype[1]=w.wcs.ctype[1]
    
    header = wn.to_header()
    header["NAXIS"]=2
    copy=('EQUINOX','EPOCH')
    for k in copy:
        r=f[0].header.get(k)
        if r:
            header[k]=r

    slice=[]
    for i in range(naxis,0,-1):
        if i<=2:
            slice.append(np.s_[:],)
        elif i==freqaxis:
            slice.append(channel)
        else:
            slice.append(0)
        
    # slice=(0,)*(naxis-2)+(np.s_[:],)*2
    return header,f[0].data[slice]

class RadioError(Exception):
    """Base class for exceptions in this module."""
    pass

class radiomap:
    """ Process a fits file as though it were a radio map, calculating beam areas etc """
    def __init__(self, filename, verbose=False):
        self.filename = filename
        self.fitsfile=fits.open(filename)
        # Catch warnings to avoid datfix errors
        with warnings.catch_warnings():
            warnings.simplefilter("ignore")
            gfactor=2.0*np.sqrt(2.0*np.log(2.0))
            self.f=self.fitsfile[0]
            self.prhd=self.fitsfile[0].header

            # Get units and resolution
            self.units=self.prhd.get('BUNIT')
            if self.units is None:
                self.units=self.prhd.get('UNIT')
            if self.units!='JY/BEAM' and self.units!='Jy/beam':
                print 'Warning: units are',self.units,'but code expects JY/BEAM'
            self.bmaj=self.prhd.get('BMAJ')
            self.bmin=self.prhd.get('BMIN')
            if self.bmaj is None:
                # Try RESOL1 and RESOL2
                self.bmaj=self.prhd.get('RESOL1')
                self.bmin=self.prhd.get('RESOL2')
            if self.bmaj is None:
                if verbose:
                    print 'Can\'t find BMAJ in headers, checking history'
                try:
                    history=self.prhd['HISTORY']
                except KeyError:
                    history=None
                if history is not None:
                    for line in history:
                        if 'HISTORY' in line:
                            continue # stops it finding nested history
                        if 'CLEAN BMAJ' in line:
                            bits=line.split()
                            self.bmaj=float(bits[3])
                            self.bmin=float(bits[5])
                                
            if self.bmaj is None:
                raise RadioError('No beam information found')

            w=wcs.WCS(self.prhd)
            cd1=-w.wcs.cdelt[0]
            cd2=w.wcs.cdelt[1]
            if ((cd1-cd2)/cd1)>1.0001 and ((self.bmaj-self.bmin)/self.bmin)>1.0001:
                raise RadioError('Pixels are not square (%g, %g) and beam is elliptical' % (cd1, cd2))

            self.bmaj/=cd1
            self.bmin/=cd2
            if verbose:
                print 'beam is',self.bmaj,'by',self.bmin,'pixels'

            self.area=2.0*np.pi*(self.bmaj*self.bmin)/(gfactor*gfactor)
            if verbose:
                print 'beam area is',self.area,'pixels'

            # Remove any PC... keywords we may have, they confuse the pyregion WCS
            for i in range(1,5):
                for j in range(1,5):
                    self.quiet_remove('PC0%i_0%i' % (i,j))
                
            # Now check what sort of a map we have
            naxis=len(self.fitsfile[0].data.shape)
            if verbose: print 'We have',naxis,'axes'
            self.cube=False
            if naxis<2 or naxis>4:
                raise RadioError('Too many or too few axes to proceed (%i)' % naxis)
            if naxis>2:
                self.nchans=1
                # a cube, what sort?
                frequency=0
                self.cube=True
                freqaxis=-1
                stokesaxis=-1
                for i in range(3,naxis+1):
                    ctype=self.prhd.get('CTYPE%i' % i)
                    if 'FREQ' in ctype:
                        freqaxis=i
                    elif 'STOKES' in ctype:
                        stokesaxis=i
                    elif 'VOPT' in ctype:
                        pass
                    else:
                        print 'Warning: unknown CTYPE %i = %s' % (i,ctype)
                if verbose:
                    print 'This is a cube with freq axis %i and Stokes axis %i' % (freqaxis, stokesaxis)
                if stokesaxis>0:
                    nstokes=self.prhd.get('NAXIS%i' % stokesaxis)
                    if nstokes>1:
                        raise RadioError('Multiple Stokes parameters present, not handled')
                if freqaxis>0:
                    nchans=self.prhd.get('NAXIS%i' % freqaxis)
                    if verbose:
                        print 'There are %i channel(s)' % nchans
                    self.nchans=nchans
            else:
                self.nchans=1
                    
            # that a bad (zero) value will be present, so keep
            # checking if one is found.

            if not(self.cube) or freqaxis<0:

                # frequency, if present, must be in another keyword
                frequency=self.prhd.get('RESTFRQ')
                if frequency is None or frequency==0:
                    frequency=self.prhd.get('RESTFREQ')
                if frequency is None or frequency==0:
                    frequency=self.prhd.get('FREQ')
                if frequency is None or frequency==0:
                    # It seems some maps present with a FREQ ctype
                    # even if they don't have the appropriate axes!
                    # The mind boggles.
                    for i in range(5):
                        type_s=self.prhd.get('CTYPE%i' % i)
                        if type_s is not None and type_s[0:4]=='FREQ':
                            frequency=self.prhd.get('CRVAL%i' % i)
                self.frq=[frequency]
                # now if there _are_ extra headers, get rid of them so pyregion WCS can work
                #for i in range(3,5):
                #    for k in ['CTYPE','CRVAL','CDELT','CRPIX','CROTA','CUNIT','NAXIS']:
                #        self.quiet_remove(k+'%i' %i)

                flathdr,flatd=flatten(self.fitsfile)

                # remove extra dimensions
                #if self.prhd['NAXIS'] == 3:
                #    self.d=[self.fitsfile[0].data[0,:,:]]
                #elif self.prhd['NAXIS'] == 4:
                #    self.d=[self.fitsfile[0].data[0,0,:,:]]
                #else:
                #    self.d=[self.fitsfile[0].data]
                #self.prhd['NAXIS'] = 2

                self.d=[flatd]
                self.headers=[flathdr]

            else:
                # if this is a cube, frequency/ies should be in freq header
                basefreq=self.prhd.get('CRVAL%i' % freqaxis)
                deltafreq=self.prhd.get('CDELT%i' % freqaxis)
                self.frq=[basefreq+deltafreq*i for i in range(nchans)]
                self.d=[]
                self.headers=[]
                for i in range(nchans):
                    header,data=flatten(self.fitsfile,freqaxis=freqaxis,channel=i)
                    self.d.append(data)
                    self.headers.append(header)
            for i,f in enumerate(self.frq):
                if f is None:
                    print('Warning, can\'t get frequency %i -- set to zero' % i)
                    self.frq[i]=0
            if verbose:
                print 'Frequencies are',self.frq,'Hz'
            #self.fitsfile.close()

    def quiet_remove(self,keyname):
        if self.prhd.get(keyname,None) is not None:
            self.prhd.remove(keyname)

                
<<<<<<< HEAD
=======
#            self.fhead,self.d=flatten(self.fitsfile)


>>>>>>> 42d2a9cf
class applyregion:
    """ apply a region from pyregion to a radiomap """
    def __init__(self,rm,region,offsource=None,mask=None,robustrms=3):
        """
        provides:
        rms -- the rms in the aperture
        robustrms -- the rms for pixels below robustrms * the normal rms (it should cut sources)
        flux -- the flux of the aperture
        mean -- the mean in the apertur
        error -- error on the flux given the rms in offsource
        """
        self.rm = rm
        self.rms=[]
        self.max=[]
        self.min=[]
        self.flux=[]
        self.error=[]
        self.mean=[]
        self.robustrms=[]
        self.mean_error=[]

        for i,d in enumerate(rm.d):
            mask_r=region.get_mask(hdu=rm.f,shape=np.shape(d))
            pixels=np.sum(mask_r)
            if mask is not None:
                # save mask fits as debug
                #rm.fitsfile[0].data = np.logical_and(mask[i],mask_r).astype(np.float)
                #rm.fitsfile.writeto('debugmask.fits')
                #sys.exit(1)
                data = np.extract(np.logical_and(mask[i],mask_r),d)
            else:
                data = np.extract(mask_r,d)

            self.rms.append(scipy.stats.nanstd(data))
            self.max.append(np.max(data[np.logical_not(np.isnan(data))]))
            self.min.append(np.min(data[np.logical_not(np.isnan(data))]))
            self.robustrms.append(scipy.stats.nanstd(data[np.where(data < robustrms * self.rms[-1])]))
            self.flux.append(data[np.logical_not(np.isnan(data))].sum()/rm.area)
            self.mean.append(scipy.stats.nanmean(data))
<<<<<<< HEAD
            self.mean_error.append(np.sqrt(scipy.stats.nanmean(data)/np.sqrt(np.count_nonzero(~np.isnan(data)))))
=======
            self.mean_error.append(np.sqrt(scipy.stats.nanmean(data)/np.sqrt(np.sum(np.notnan(data)))))
>>>>>>> 42d2a9cf

            # calc noise
            if offsource is not None:
                self.error.append(offsource[i]*np.sqrt(pixels/rm.area))
            else:
                self.error.append(0.)

<<<<<<< HEAD
def printflux(fgss,fluxerr=None):
    """
    fgss -- region to work on, 2d array [ radiomeasure x region ]
=======
def printflux(rms,fgr,bgr=None,fluxerr=None,minrms=0,nsigma=0,label=''):
    """
    rms -- list of radio map objects
    region -- region to work on
    bgr -- background region for noise/subtraction (only flux and spidx)
>>>>>>> 42d2a9cf
    fluxerr -- percentage of flux error for spidx maps (only spidx)
    sigma -- cut on sigma on all maps (only spidx)
    """
<<<<<<< HEAD
    # cycle on region
    for n, fgs in enumerate(fgss):
        # cycle on rm
        for fg in fgs:
            for i in range(fg.rm.nchans):
                freq = fg.rm.frq[i]
                print n,fg.rm.filename,'%8.4g %10.6g %10.6g' % (freq,fg.flux[i],fg.error[i])
 
def printmean(fgss,fluxerr=None):
    # cycle on region
    for n, fgs in enumerate(fgss):
        # cycle on rm
        for fg in fgs:
            for i in range(fg.rm.nchans):
                freq = fg.rm.frq[i]
                print n,fg.rm.filename,'%8.4g %10.6g +/- %10.6g' % (freq,fg.mean[i],fg.mean_error[i])

def printspidx(fgss,fluxerr=None):

    # cycle on region
    for n, fgs in enumerate(fgss):
        freqs = []
        fluxes = []
        errors = []

        # cycle on rm
        for fg in fgs:
            for i in range(fg.rm.nchans):
                freqs += fg.rm.frq
                fluxes += fg.flux
                errors += fg.error

        # lin reg
        if not all(e == 0 for e in errors):
            yerr = 0.434*np.sqrt(np.array(errors)**2+(np.array(fluxerr)*np.array(fluxes)/100)**2)/np.array(fluxes)
        else:
            yerr = None
        #print freqs, fluxes, yerr
=======
    for rm in rms:
        if bgr:
            bg_ir = pyregion.open(bgr).as_imagecoord(rm.headers[0])
            bg = applyregion(rm,bg_ir)
            noise = bg.rms
        else:
            noise = None

        fg_ir=pyregion.open(fgr).as_imagecoord(rm.headers[0])
        fg=applyregion(rm,fg_ir,offsource=noise)

        for i in range(rm.nchans):
            freq=rm.frq[i]
        
            if noise is not None:
                print rm.filename,label,'%8.4g %10.6g %10.6g' % (freq,fg.flux[i],fg.error[i])
            else:
                print rm.filename,label,'%8.4g %10.6g' % (freq,fg.flux[i])

def printmean(fgss,bgs=None,fluxerr=None):
    # cycle on regions
    for fgs in fgss:
        # cycle on rm
        for fg in fgs:
            for i in range(fg.rm.nchans):
                freq = fg.rm.frq[i]
                print fg.rm.filename,'%8.4g %10.6g +/- %10.6g' % (freq,fg.mean[i],fg.mean_error[i])

def printspidx(rms,fgr,bgr=None,fluxerr=0,nsigma=0,label=''):
    freqs = []
    fluxes = []
    errors = []
    noises = []

    mask = (np.zeros_like(rms[0].d) == 0)
    for rm in rms:
        if bgr:
            bg_ir=pyregion.open(bgr).as_imagecoord(rm.headers[0])
            bg=applyregion(rm,bg_ir)
            noises.append(bg.rms)
            # likely brakes with channelled images
            if nsigma > 0: mask = np.logical_and(mask, np.array(rm.d) > (np.array(bg.rms)*nsigma) )
        else:
            noises.append(None)

    for i, rm in enumerate(rms):
        fg_ir=pyregion.open(fgr).as_imagecoord(rm.headers[0])
        fg=applyregion(rm,fg_ir,offsource=noises[i],mask=mask)
        freqs += rm.frq
        fluxes += fg.flux
        if bgr: errors += fg.error

    # lin reg
    if bgr:
        yerr = 0.434*np.sqrt(np.array(errors)**2+(np.array(fluxerr)*np.array(fluxes)/100)**2)/np.array(fluxes)
    else:
        yerr = None
>>>>>>> 42d2a9cf

        (a, b, sa, sb) = linear_fit_bootstrap(x=np.log10(freqs), y=np.log10(fluxes), yerr=yerr)
        print n, '%8.4g %8.4g' % (a, sa)


def radioflux(files,fgr,bgr=None,individual=False,action='Flux',fluxerr=0,nsigma=0,verbose=False):
    """Determine the flux in a region file for a set of files. This is the
    default action for the code called on the command line, but
    may be useful to other code as well.

    Keyword arguments:
    files -- list of files (mandatory)
    fdr -- foreground region name (mandatory)
    bgr -- background region name (optional)
    individual -- separate region into individual sub-regions
    action -- what to do once fluxes are measured: allows a user-defined action
              which must be a drop-in replacement for printflux
    fluxerr -- flux error in % for spidxmap
    nsigma -- keep only pixels above these sigma level in ALL maps (bgr must be specified)
    """
    action = {'flux':printflux, 'mean':printmean, 'spidx':printspidx}[action]

    rms = [] # radio maps
    for filename in files:
        rms.append(radiomap(filename,verbose=verbose))

    # if using the sigma all the images must have the same size
<<<<<<< HEAD
    if nsigma > 0: assert all(rms[i].d[0].size == rms[0].d[0].size for i in xrange(len(rms)))
    # initial mask
    mask = (np.zeros_like(rms[0].d) == 0)

    bgs = [] #1d list: [ radiomap ]
    for rm in rms:
        if bgr:
            bg_ir=pyregion.open(bgr).as_imagecoord(rm.headers[0])
            bg=applyregion(rm,bg_ir)
            bgs.append(bg.rms)
            # likely brakes with channelled images
            if nsigma > 0: mask = np.logical_and(mask, np.array(rm.d) > (np.array(bg.rms)*nsigma) )
        else:
            bgs.append(None)

    fgs = [] # 2d list: [ radiomap x forground_region]
    for i, rm in enumerate(rms):
        fg_ir=pyregion.open(fgr).as_imagecoord(rm.headers[0])
        if individual:
            fgs.append([])
            for fg_ir_split in fg_ir:
                fg=pyregion.ShapeList([fg_ir_split])
                fgs[-1].append(applyregion(rm,fg,offsource=bgs[i],mask=mask))
        else:
            fgs.append([applyregion(rm,fg_ir,offsource=bgs[i],mask=mask)])

    # cycle before on regions and than on rm
    fgs = np.array(fgs).swapaxes(0,1)
    action(fgs, fluxerr)
=======
    if nsigma > 0: assert [rms[i].d == rms[0].d for i in xrange(len(rms))].all()
    # initial mask
    mask = (np.zeros_like(rms[0].d) == 0)

    bgs = [] #1d list: [ radiomap ]
    for rm in rms:
        if bgr:
            bg_ir=pyregion.open(bgr).as_imagecoord(rm.headers[0])
            bg=applyregion(rm,bg_ir)
            bgs.append(bg.rms)
            # likely brakes with channelled images
            if nsigma > 0: mask = np.logical_and(mask, np.array(rm.d) > (np.array(bg.rms)*nsigma) )
        else:
            bgs.append(None)

    # TODO: invert thys cycles
    fgs = [] # 2d list: [ radiomap x forground_region]
    for i, rm in enumerate(rms):
        fg_ir=pyregion.open(fgr).as_imagecoord(rm.headers[0])
        if individual:
            fgs.append([])
            for fg_ir_split in fg_ir:
                fg=pyregion.ShapeList([fg_ir_split])
                fgs[-1].append(applyregion(rm,fg,offsource=bgs[i],mask=mask))
        else:
            fgs.append([applyregion(rm,fg_ir,offsource=bgs[i],mask=mask)])

    action(fgs, bgs)
>>>>>>> 42d2a9cf

        
if __name__ == "__main__":
    import sys
    import argparse

    parser = argparse.ArgumentParser(description='Measure fluxes from FITS files.')
    parser.add_argument('files', metavar='FILE', nargs='+',
                        help='FITS files to process')
    parser.add_argument('-f','--foreground', dest='fgr', action='store',default='ds9.reg',help='Foreground region file to use.')
    parser.add_argument('-b','--background', dest='bgr', action='store',default='',help='Background region file to use.')
    parser.add_argument('-i','--individual', dest='indiv', action='store_true',default=False,help='Break composite region file into individual regions.')
    parser.add_argument('-e','--fluxerr', dest='fluxerr', action='store',default=0, type=float, help='Flux error in %% for spidx maps only.')
    parser.add_argument('-s','--sigma', dest='nsigma', action='store',default=0, type=float, help='Try to cut all the images above a certain sigma. Only pixel over that sigma in ALL the images are considered. Valid only for spidx.')
    parser.add_argument('-a','--action', dest='action', action='store',default='flux',help='Action to perform: flux, mean, spidx.')
    parser.add_argument('-v','--verbose', dest='verbose', action='store_true',default=False,help='Be verbose.')

    args = parser.parse_args()

    radioflux(args.files,args.fgr,args.bgr,args.indiv,args.action,args.fluxerr,args.nsigma,verbose=args.verbose)<|MERGE_RESOLUTION|>--- conflicted
+++ resolved
@@ -172,22 +172,7 @@
                         if type_s is not None and type_s[0:4]=='FREQ':
                             frequency=self.prhd.get('CRVAL%i' % i)
                 self.frq=[frequency]
-                # now if there _are_ extra headers, get rid of them so pyregion WCS can work
-                #for i in range(3,5):
-                #    for k in ['CTYPE','CRVAL','CDELT','CRPIX','CROTA','CUNIT','NAXIS']:
-                #        self.quiet_remove(k+'%i' %i)
-
                 flathdr,flatd=flatten(self.fitsfile)
-
-                # remove extra dimensions
-                #if self.prhd['NAXIS'] == 3:
-                #    self.d=[self.fitsfile[0].data[0,:,:]]
-                #elif self.prhd['NAXIS'] == 4:
-                #    self.d=[self.fitsfile[0].data[0,0,:,:]]
-                #else:
-                #    self.d=[self.fitsfile[0].data]
-                #self.prhd['NAXIS'] = 2
-
                 self.d=[flatd]
                 self.headers=[flathdr]
 
@@ -215,12 +200,9 @@
             self.prhd.remove(keyname)
 
                 
-<<<<<<< HEAD
-=======
 #            self.fhead,self.d=flatten(self.fitsfile)
 
 
->>>>>>> 42d2a9cf
 class applyregion:
     """ apply a region from pyregion to a radiomap """
     def __init__(self,rm,region,offsource=None,mask=None,robustrms=3):
@@ -260,72 +242,20 @@
             self.robustrms.append(scipy.stats.nanstd(data[np.where(data < robustrms * self.rms[-1])]))
             self.flux.append(data[np.logical_not(np.isnan(data))].sum()/rm.area)
             self.mean.append(scipy.stats.nanmean(data))
-<<<<<<< HEAD
             self.mean_error.append(np.sqrt(scipy.stats.nanmean(data)/np.sqrt(np.count_nonzero(~np.isnan(data)))))
-=======
-            self.mean_error.append(np.sqrt(scipy.stats.nanmean(data)/np.sqrt(np.sum(np.notnan(data)))))
->>>>>>> 42d2a9cf
 
             # calc noise
             if offsource is not None:
                 self.error.append(offsource[i]*np.sqrt(pixels/rm.area))
-            else:
-                self.error.append(0.)
-
-<<<<<<< HEAD
-def printflux(fgss,fluxerr=None):
-    """
-    fgss -- region to work on, 2d array [ radiomeasure x region ]
-=======
+
 def printflux(rms,fgr,bgr=None,fluxerr=None,minrms=0,nsigma=0,label=''):
     """
     rms -- list of radio map objects
     region -- region to work on
     bgr -- background region for noise/subtraction (only flux and spidx)
->>>>>>> 42d2a9cf
     fluxerr -- percentage of flux error for spidx maps (only spidx)
     sigma -- cut on sigma on all maps (only spidx)
     """
-<<<<<<< HEAD
-    # cycle on region
-    for n, fgs in enumerate(fgss):
-        # cycle on rm
-        for fg in fgs:
-            for i in range(fg.rm.nchans):
-                freq = fg.rm.frq[i]
-                print n,fg.rm.filename,'%8.4g %10.6g %10.6g' % (freq,fg.flux[i],fg.error[i])
- 
-def printmean(fgss,fluxerr=None):
-    # cycle on region
-    for n, fgs in enumerate(fgss):
-        # cycle on rm
-        for fg in fgs:
-            for i in range(fg.rm.nchans):
-                freq = fg.rm.frq[i]
-                print n,fg.rm.filename,'%8.4g %10.6g +/- %10.6g' % (freq,fg.mean[i],fg.mean_error[i])
-
-def printspidx(fgss,fluxerr=None):
-
-    # cycle on region
-    for n, fgs in enumerate(fgss):
-        freqs = []
-        fluxes = []
-        errors = []
-
-        # cycle on rm
-        for fg in fgs:
-            for i in range(fg.rm.nchans):
-                freqs += fg.rm.frq
-                fluxes += fg.flux
-                errors += fg.error
-
-        # lin reg
-        if not all(e == 0 for e in errors):
-            yerr = 0.434*np.sqrt(np.array(errors)**2+(np.array(fluxerr)*np.array(fluxes)/100)**2)/np.array(fluxes)
-        else:
-            yerr = None
-        #print freqs, fluxes, yerr
-=======
     for rm in rms:
         if bgr:
             bg_ir = pyregion.open(bgr).as_imagecoord(rm.headers[0])
@@ -383,10 +313,9 @@
         yerr = 0.434*np.sqrt(np.array(errors)**2+(np.array(fluxerr)*np.array(fluxes)/100)**2)/np.array(fluxes)
     else:
         yerr = None
->>>>>>> 42d2a9cf
-
-        (a, b, sa, sb) = linear_fit_bootstrap(x=np.log10(freqs), y=np.log10(fluxes), yerr=yerr)
-        print n, '%8.4g %8.4g' % (a, sa)
+
+    (a, b, sa, sb) = linear_fit_bootstrap(x=np.log10(freqs), y=np.log10(fluxes), yerr=yerr)
+    print label,'%8.4g %8.4g' % (a, sa)
 
 
 def radioflux(files,fgr,bgr=None,individual=False,action='Flux',fluxerr=0,nsigma=0,verbose=False):
@@ -411,37 +340,6 @@
         rms.append(radiomap(filename,verbose=verbose))
 
     # if using the sigma all the images must have the same size
-<<<<<<< HEAD
-    if nsigma > 0: assert all(rms[i].d[0].size == rms[0].d[0].size for i in xrange(len(rms)))
-    # initial mask
-    mask = (np.zeros_like(rms[0].d) == 0)
-
-    bgs = [] #1d list: [ radiomap ]
-    for rm in rms:
-        if bgr:
-            bg_ir=pyregion.open(bgr).as_imagecoord(rm.headers[0])
-            bg=applyregion(rm,bg_ir)
-            bgs.append(bg.rms)
-            # likely brakes with channelled images
-            if nsigma > 0: mask = np.logical_and(mask, np.array(rm.d) > (np.array(bg.rms)*nsigma) )
-        else:
-            bgs.append(None)
-
-    fgs = [] # 2d list: [ radiomap x forground_region]
-    for i, rm in enumerate(rms):
-        fg_ir=pyregion.open(fgr).as_imagecoord(rm.headers[0])
-        if individual:
-            fgs.append([])
-            for fg_ir_split in fg_ir:
-                fg=pyregion.ShapeList([fg_ir_split])
-                fgs[-1].append(applyregion(rm,fg,offsource=bgs[i],mask=mask))
-        else:
-            fgs.append([applyregion(rm,fg_ir,offsource=bgs[i],mask=mask)])
-
-    # cycle before on regions and than on rm
-    fgs = np.array(fgs).swapaxes(0,1)
-    action(fgs, fluxerr)
-=======
     if nsigma > 0: assert [rms[i].d == rms[0].d for i in xrange(len(rms))].all()
     # initial mask
     mask = (np.zeros_like(rms[0].d) == 0)
@@ -470,7 +368,6 @@
             fgs.append([applyregion(rm,fg_ir,offsource=bgs[i],mask=mask)])
 
     action(fgs, bgs)
->>>>>>> 42d2a9cf
 
         
 if __name__ == "__main__":
