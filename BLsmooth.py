--- conflicted
+++ resolved
@@ -117,11 +117,7 @@
         stddev_t = stddev_t/timepersample # in samples
         # TODO: for freq this is hardcoded, it should be thought better 
         # However, the limitation is probably smearing here
-<<<<<<< HEAD
-        stddev_f = 2e6/(dist) # Hz
-=======
         stddev_f = 1e6/(dist) # Hz
->>>>>>> 4206ba4d
         stddev_f = stddev_f/freqpersample # in samples
         logging.debug("%s - %s (dist = %.1f km) >> Time: sigma=%.1f samples (%.1f s) >> Freq: sigma=%.1f samples (%.2f MHz)" % \
                 (ant1, ant2, dist, stddev_t, timepersample*stddev_t, stddev_f, freqpersample*stddev_f/1e6))
