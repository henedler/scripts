--- conflicted
+++ resolved
@@ -11,6 +11,7 @@
 #export PYTHON_VERSION=3.6
 # Hamburg
 export PYTHON_VERSION=3.5
+export PYTHON_VERSION_NODOT=35
 
 # General compile and build settings.
 export make=`which make`
@@ -100,33 +101,18 @@
     cd $INSTALLDIR/boost/boost_*/ && ./bootstrap.sh --prefix=$INSTALLDIR/boost --with-python-version=${PYTHON_VERSION} && ./b2 headers && ./b2 install toolset=gcc cxxflags=-std=c++11 --prefix=$INSTALLDIR/boost --with-atomic --with-chrono --with-date_time --with-filesystem --with-program_options --with-python --with-signals --with-test --with-thread -j $J
     # CHECK THE PYTHON VERSION HERE
     cd $INSTALLDIR/boost/lib/
-<<<<<<< HEAD
-    ln -s libboost_python36.a         libboost_python.a
-    ln -s libboost_python36.so        libboost_python.so
-    ln -s libboost_python36.so.1.67.0 libboost_python.so.1.67.0
-    ln -s libboost_python36.a         libboost_python3.a
-    ln -s libboost_python36.so        libboost_python3.so
-    ln -s libboost_python36.so.1.67.0 libboost_python3.so.1.67.0
-    ln -s libboost_numpy36.a          libboost_numpy.a
-    ln -s libboost_numpy36.so         libboost_numpy.so
-    ln -s libboost_numpy36.so.1.67.0  libboost_numpy.so.1.67.0
-    ln -s libboost_numpy36.a          libboost_numpy3.a
-    ln -s libboost_numpy36.so         libboost_numpy3.so
-    ln -s libboost_numpy36.so.1.67.0  libboost_numpy3.so.1.67.0
-=======
-    ln -s libboost_python35.a         libboost_python.a
-    ln -s libboost_python35.so        libboost_python.so
-    ln -s libboost_python35.so.1.67.0 libboost_python.so.1.67.0
-    ln -s libboost_python35.a         libboost_python3.a
-    ln -s libboost_python35.so        libboost_python3.so
-    ln -s libboost_python35.so.1.67.0 libboost_python3.so.1.67.0
-    ln -s libboost_numpy35.a          libboost_numpy.a
-    ln -s libboost_numpy35.so         libboost_numpy.so
-    ln -s libboost_numpy35.so.1.67.0  libboost_numpy.so.1.67.0
-    ln -s libboost_numpy35.a          libboost_numpy3.a
-    ln -s libboost_numpy35.so         libboost_numpy3.so
-    ln -s libboost_numpy35.so.1.67.0  libboost_numpy3.so.1.67.0
->>>>>>> 9f62c611
+    ln -s libboost_python${PYTHON_VERSION_NODOT}.a         libboost_python.a
+    ln -s libboost_python${PYTHON_VERSION_NODOT}.so        libboost_python.so
+    ln -s libboost_python${PYTHON_VERSION_NODOT}.so.1.67.0 libboost_python.so.1.67.0
+    ln -s libboost_python${PYTHON_VERSION_NODOT}.a         libboost_python3.a
+    ln -s libboost_python${PYTHON_VERSION_NODOT}.so        libboost_python3.so
+    ln -s libboost_python${PYTHON_VERSION_NODOT}.so.1.67.0 libboost_python3.so.1.67.0
+    ln -s libboost_numpy${PYTHON_VERSION_NODOT}.a          libboost_numpy.a
+    ln -s libboost_numpy${PYTHON_VERSION_NODOT}.so         libboost_numpy.so
+    ln -s libboost_numpy${PYTHON_VERSION_NODOT}.so.1.67.0  libboost_numpy.so.1.67.0
+    ln -s libboost_numpy${PYTHON_VERSION_NODOT}.a          libboost_numpy3.a
+    ln -s libboost_numpy${PYTHON_VERSION_NODOT}.so         libboost_numpy3.so
+    ln -s libboost_numpy${PYTHON_VERSION_NODOT}.so.1.67.0  libboost_numpy3.so.1.67.0
     echo Installed Boost.Python.
 else
     echo Boost.Python already installed.
@@ -380,12 +366,8 @@
 #
 echo export INSTALLDIR=$INSTALLDIR > $INSTALLDIR/init.sh
 
-<<<<<<< HEAD
-echo export PYTHONPATH=\$INSTALLDIR/python-casacore/lib/python3.6/site-packages/:\$INSTALLDIR/DP3/lib/python3.6/site-packages/:\$PYTHONPATH  >> $INSTALLDIR/init.sh
-echo export PYTHONPATH=\$INSTALLDIR/python-casacore/lib64/python3.6/site-packages/:\$INSTALLDIR/DP3/lib64/python3.6/site-packages/:\$PYTHONPATH  >> $INSTALLDIR/init.sh
-=======
 echo export PYTHONPATH=\$INSTALLDIR/python-casacore/lib/python${PYTHON_VERSION}/site-packages/:\$INSTALLDIR/DP3/lib/python${PYTHON_VERSION}/site-packages/:\$PYTHONPATH  >> $INSTALLDIR/init.sh
->>>>>>> 9f62c611
+echo export PYTHONPATH=\$INSTALLDIR/python-casacore/lib64/python${PYTHON_VERSION}/site-packages/:\$INSTALLDIR/DP3/lib64/python${PYTHON_VERSION}/site-packages/:\$PYTHONPATH  >> $INSTALLDIR/init.sh
 echo export PATH=\$INSTALLDIR/aoflagger/bin:\$PATH  >> $INSTALLDIR/init.sh
 echo export PATH=\$INSTALLDIR/casacore/bin:\$PATH  >> $INSTALLDIR/init.sh
 echo export PATH=\$INSTALLDIR/DP3/bin:\$PATH  >> $INSTALLDIR/init.sh
