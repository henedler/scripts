#!/usr/bin/env python
# -*- coding: utf-8 -*-
#
# Copyright (C) 2019 - Francesco de Gasperin
#
# This program is free software; you can redistribute it and/or modify
# it under the terms of the GNU General Public License as published by
# the Free Software Foundation; either version 2 of the License, or
# (at your option) any later version.
#
# This program is distributed in the hope that it will be useful,
# but WITHOUT ANY WARRANTY; without even the implied warranty of
# MERCHANTABILITY or FITNESS FOR A PARTICULAR PURPOSE.  See the
# GNU General Public License for more details.
#
# You should have received a copy of the GNU General Public License
# along with this program; if not, write to the Free Software
# Foundation, Inc., 59 Temple Place, Suite 330, Boston, MA  02111-1307  USA

import os, sys
import casacore.tables as pt
from astropy.time import Time
import numpy as np

def get_timestep(ms):
    with pt.table(ms, ack = False) as t:
        times = sorted(set(t.getcol('TIME')))
    print("%s: Time step %i seconds (total timesteps: %i)." % (ms, times[1]-times[0], len(times)))

def get_freq(ms):
    """
    Get chan frequencies in Hz
    """
    with pt.table(ms + "/SPECTRAL_WINDOW", ack = False) as t:
        freqs = t.getcol("CHAN_FREQ")[0] * 1e-6 # MHz
        nchan = t.getcol("NUM_CHAN")[0]
        chan_bandwidth = t.getcol("CHAN_WIDTH")[0][0] * 1e-6 # MHz
    min_freq = min(freqs)
    max_freq = max(freqs)
<<<<<<< HEAD
    mean_freq = np.mean(freqs)
    bandwidth = max_freq-min_freq
    print("%s: Freq range: %f MHz - %f MHz (bandwidth: %f MHz, mean freq: %f MHz)" % (ms, min_freq, max_freq, bandwidth, mean_freq))
    print("%s: Channels: %i ch (bandwidth: %f MHz)" % (ms, nchan, chan_bandwidth) )
=======
    interval_freq = (max_freq-min_freq)/nchan
    print("%s: Freq range: %.3f MHz - %.3f MHz, interval: %.3f MHz (total channels: %i)" % (ms,min_freq,max_freq,interval_freq,nchan) )
>>>>>>> 7fe71921


for ms in sys.argv[1:]:
    get_timestep(ms)
    get_freq(ms)<|MERGE_RESOLUTION|>--- conflicted
+++ resolved
@@ -37,15 +37,10 @@
         chan_bandwidth = t.getcol("CHAN_WIDTH")[0][0] * 1e-6 # MHz
     min_freq = min(freqs)
     max_freq = max(freqs)
-<<<<<<< HEAD
     mean_freq = np.mean(freqs)
     bandwidth = max_freq-min_freq
     print("%s: Freq range: %f MHz - %f MHz (bandwidth: %f MHz, mean freq: %f MHz)" % (ms, min_freq, max_freq, bandwidth, mean_freq))
     print("%s: Channels: %i ch (bandwidth: %f MHz)" % (ms, nchan, chan_bandwidth) )
-=======
-    interval_freq = (max_freq-min_freq)/nchan
-    print("%s: Freq range: %.3f MHz - %.3f MHz, interval: %.3f MHz (total channels: %i)" % (ms,min_freq,max_freq,interval_freq,nchan) )
->>>>>>> 7fe71921
 
 
 for ms in sys.argv[1:]:
