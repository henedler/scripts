#!/usr/bin/env python
# apply solution from the calibrator and then run selfcal, an initial model
# and initial solutions from a calibrator must be provided
# local dir must contain all the MSs, un touched in linear pol
# 1 selfcal
# 2 subtract field
# 3 flag

# initial self-cal model
model = '/home/fdg/scripts/autocal/VirA_LBA/150328_LBA-VirgoA.model'
# globaldb produced by pipeline-init
globaldb = '../cals/globaldb'
# fake skymodel with pointing direction
fakeskymodel = '/home/fdg/scripts/autocal/VirA_LBA/virgo.fakemodel.skymodel'
# SB per block
n = 1

##############################################################

import sys, os, glob, re
from lofar import bdsm
import numpy as np
import lsmtool
import pyrap.tables as pt
from lib_pipeline import *
from make_mask import make_mask

set_logger()
s = Scheduler(qsub=False, max_threads=20, dry=False)

#################################################
# Clear
logging.info('Cleaning...')
check_rm('*log')
check_rm('*last')
check_rm('*h5')
check_rm('concat*')
check_rm('img')
os.makedirs('img')
check_rm('plot*')

# all MS
<<<<<<< HEAD
mss = sorted(glob.glob('VirAis_*.MS'))
=======
mss = sorted(glob.glob('*.MS'))
>>>>>>> ff5cefe4

#################################################
# Copy cal solution
#logging.info('Copy solutions...')
#for ms in mss:
#    num = re.findall(r'\d+', ms)[-1]
#    logging.debug(globaldb+'/sol000_instrument-'+str(num)+' -> '+ms+'/instrument')
#    check_rm(ms+'/instrument')
# NOTE: no cal for IS obs    
#    os.system('cp -r '+globaldb+'/sol000_instrument-'+str(num)+' '+ms+'/instrument')

#logging.info('Average...')
for ms in mss:
    msout = ms.replace('VirAis','VirAis-avg')
    check_rm(msout)
    s.add('NDPPP /home/fdg/scripts/autocal/VirA_LBA/parset_self-is/NDPPP-concatavg.parset msin.datacolumn=DATA msin='+ms+' msout='+msout, log=ms+'-init_avg.log', cmd_type='NDPPP')
s.run(check=True)
mss = sorted(glob.glob('VirAis-avg_*.MS'))
 
#########################################################################################
# [PARALLEL] apply solutions and beam correction - SB.MS:DATA -> SB.MS:CALCOR_DATA (calibrator corrected data, beam applied, linear)
logging.info('Correcting target MSs...')
for ms in mss:
    s.add('calibrate-stand-alone --replace-sourcedb '+ms+' /home/fdg/scripts/autocal/VirA_LBA/parset_self-is/bbs-beam.parset '+fakeskymodel, \
          log=ms+'-init_beam.log', cmd_type='BBS')
s.run(check=True)

#########################################################################################
# [PARALLEL] Transform to circular pol - SB.MS:CALCOR_DATA -> SB-circ.MS:CIRC_DATA (data, beam applied, circular)
logging.info('Convert to circular...')
for ms in mss:
    s.add('/home/fdg/scripts/mslin2circ.py -i '+ms+':CALCOR_DATA -o '+ms+':CIRC_DATA', log=ms+'-init_circ2lin.log', cmd_type='python')
s.run(check=True)
 
# self-cal cycle -> 5
for i in xrange(5):
    logging.info('Starting self-cal cycle: '+str(i))

    # MS for calibration, use all at cycle 0 and 4
    if i == 0 or i == 4:
        mss_c = mss[::n] # DEBUG
        #mss_c = mss
        mss_clean = mss[::n]
    else:
        mss_c = mss[::n]
        mss_clean = mss[::n]

    if i != 0:    
        model = 'img/clean-c'+str(i-1)+'.model'

    #####################################################################################
    # ft model, model is unpolarized CIRC == LIN - SB.MS:MODEL_DATA (best m87 model)
    # TODO: test if adding wprojplanes here improves the calibration
    logging.info('Add models...')
    for ms in mss_c:
        s.add_casa('/home/fdg/scripts/autocal/casa_comm/casa_ft.py', params={'msfile':ms, 'model':model, 'wproj':512}, log=ms+'_ft-virgo-c'+str(i)+'.log')
        s.run(check=True)

    #####################################################################################
    # [PARALLEL] calibrate - SB.MS:CIRC_DATA (no correction)
    # TODO: calibrated on wide-field subtracted data?
    logging.info('Calibrate...')
    for ms in mss_c:
        s.add('NDPPP /home/fdg/scripts/autocal/VirA_LBA/parset_self-is/NDPPP-selfcal_modeldata.parset msin='+ms+' cal.parmdb='+ms+'/instrument', \
              log=ms+'_selfcal-c'+str(i)+'.log', cmd_type='NDPPP')
    s.run(check=True)

    #######################################################################################
    # Solution rescaling
    logging.info('Running LoSoTo to normalize solutions...')
    os.makedirs('plot')
    check_rm('globaldb')
    os.makedirs('globaldb')
    for num, ms in enumerate(mss_c):
        os.system('cp -r '+ms+'/instrument globaldb/instrument-'+str(num))
        if num == 0: os.system('cp -r '+ms+'/ANTENNA '+ms+'/FIELD '+ms+'/sky globaldb/')
    h5parm = 'global-c'+str(i)+'.h5'

    s.add('H5parm_importer.py -v '+h5parm+' globaldb', log='losoto-c'+str(i)+'.log', cmd_type='python')
    s.run(check=False)
    s.add('losoto.py -v '+h5parm+' /home/fdg/scripts/autocal/VirA_LBA/parset_self-is/losoto.parset', log='losoto-c'+str(i)+'.log', log_append=True, cmd_type='python')
    s.run(check=False)
    s.add('H5parm_exporter.py -v -c '+h5parm+' globaldb', log='losoto-c'+str(i)+'.log', log_append=True, cmd_type='python')
    s.run(check=True)

    for num, ms in enumerate(mss_c):
        check_rm(ms+'/instrument')
        os.system('mv globaldb/sol000_instrument-'+str(num)+' '+ms+'/instrument')
    os.system('mv plot plot-c'+str(i))

    ########################################################################################
    # [PARALLEL] correct - SB.MS:CIRC_DATA -> SB.MS:CORRECTED_DATA (selfcal corrected data, beam applied, circular)
    logging.info('Correct...')
    for ms in mss_c:
        s.add('NDPPP /home/fdg/scripts/autocal/VirA_LBA/parset_self-is/NDPPP-selfcor.parset msin='+ms+' cor.parmdb='+ms+'/instrument', \
              log=ms+'_selfcor-c'+str(i)+'.log', cmd_type='NDPPP')
    s.run(check=True)

#######################
#   QUICK TEST LOOP
    # avg - SB.MS:CORRECTED_DATA -> concat-avg.MS:DATA
    logging.info('Average...')
<<<<<<< HEAD
    check_rm('concat-avg.MS*')
    s.add('NDPPP /home/fdg/scripts/autocal/VirA_LBA/parset_self-is/NDPPP-concatavg.parset msin="['+','.join(mss_clean)+']" msout=concat-avg.MS', log='concatavg-c'+str(i)+'.log', cmd_type='NDPPP')
=======
    check_rm('concat.MS*')
    s.add('NDPPP /home/fdg/scripts/autocal/VirA_LBA/parset_self-is/NDPPP-concat.parset msin="['+','.join(mss_clean)+']" msout=concat.MS', log='concat-c'+str(i)+'.log', cmd_type='NDPPP')
>>>>>>> ff5cefe4
    s.run(check=True)
    # clean (make a new model of virgo)
    logging.info('Clean...')
    s.add_casa('/home/fdg/scripts/autocal/casa_comm/virgoLBAis/casa_clean.py', params={'msfile':'concat.MS', 'imagename':'img/clean-c'+str(i)}, log='clean-c'+str(i)+'.log')
    s.run(check=True)
    continue
######################

    # create widefield model
    if i == 0 or i == 4:

        # concatenate data - MS.MS -> concat.MS (selfcal corrected data, beam applied, circular)
        # NOTE: split concat into two parts should avoid problems
        logging.info('Make widefield model - Concatenating...')
        check_rm('concat1.MS*')
        pt.msutil.msconcat(mss_c[:len(mss_c)/2], 'concat1.MS', concatTime=False)
        check_rm('concat2.MS*')
        pt.msutil.msconcat(mss_c[len(mss_c)/2:], 'concat2.MS', concatTime=False)

        # uvsub, MODEL_DATA is still Virgo
        logging.info('Make widefield model - UV-Subtracting Virgo A...')
        os.system('taql "update concat1.MS set CORRECTED_DATA = CORRECTED_DATA - MODEL_DATA"') # uvsub
        os.system('taql "update concat2.MS set CORRECTED_DATA = CORRECTED_DATA - MODEL_DATA"') # uvsub

        # clean, mask, clean
        logging.info('Make widefield model - Widefield imaging...')
        check_rm('concat.MS*')
        pt.msutil.msconcat(mss_clean, 'concat.MS', concatTime=False)
        imagename = 'img/clean-wide-c'+str(i)
        s.add_casa('/home/fdg/scripts/autocal/casa_comm/virgoLBAis/casa_clean.py', \
                params={'msfile':'concat.MS', 'imagename':imagename, 'imtype':'wide'}, log='clean-wide1-c'+str(i)+'.log')
        s.run(check=True)
        make_mask(image_name = imagename+'.image.tt0', mask_name = imagename+'.newmask')
        s.add_casa('/home/fdg/scripts/autocal/casa_comm/casa_blank.py', params={'imgs':imagename+'.newmask', 'region':'/home/fdg/scripts/autocal/VirA_LBA/m87.crtf'})
        s.run(check=True)
        logging.info('Make widefield model - Widefield imaging2...')
        s.add_casa('/home/fdg/scripts/autocal/casa_comm/virgoLBAis/casa_clean.py', \
                params={'msfile':'concat.MS', 'imagename':imagename.rapalce('wide','wide-masked'), 'mask':imagename+'.newmask', 'imtype':'wide'}, log='clean-wide2-c'+str(i)+'.log')
        s.run(check=True)

        # Subtract widefield model using ft on a virtual concat - concat.MS:CORRECTED_DATA -> concat.MS:CORRECTED_DATA-MODEL_DATA (selfcal corrected data, beam applied, circular, field sources subtracted)
        logging.info('Flagging - Subtracting wide-field model...')
        s.add_casa('/home/fdg/scripts/autocal/casa_comm/casa_ft.py', \
                    params={'msfile':'concat1.MS', 'model':'img/wide-masked-c'+str(i)+'.model', 'wproj':512}, log='ft-flag-c'+str(i)+'.log')
        s.run(check=True)
        s.add_casa('/home/fdg/scripts/autocal/casa_comm/casa_ft.py', \
                    params={'msfile':'concat2.MS', 'model':'img/wide-masked-c'+str(i)+'.model', 'wproj':512}, log='ft-flag-c'+str(i)+'.log')
        s.run(check=True)
        os.system('taql "update concat1.MS set CORRECTED_DATA = CORRECTED_DATA - MODEL_DATA"') # uvsub
        os.system('taql "update concat2.MS set CORRECTED_DATA = CORRECTED_DATA - MODEL_DATA"') # uvsub

        logging.info('Flagging - Flagging residuals...')
        run_casa(command='/home/fdg/scripts/autocal/casa_comm/casa_flag.py', params={'msfile':'concat1.MS'}, log='flag-c'+str(i)+'.log')
        s.run(check=True)
        run_casa(command='/home/fdg/scripts/autocal/casa_comm/casa_flag.py', params={'msfile':'concat2.MS'}, log='flag-c'+str(i)+'.log')
        s.run(check=True)

        # [PARALLEL] reapply NDPPP solutions - SB.MS:CIRC_DATA -> SB.MS:CORRECTED_DATA (selfcal corrected data, beam applied, circular)
        # this because with the virtual concat the CORRECTED_DATA have been uvsubbed
        logging.info('Make widefield model - Re-correct...')
        for ms in mss_c:
            s.add('NDPPP /home/fdg/scripts/autocal/VirA_LBA/parset_self-is/NDPPP-selfcor.parset msin='+ms+' cor.parmdb='+ms+'/instrument', \
                    log=ms+'_selfcor-c'+str(i)+'.log', cmd_type='NDPPP')
        s.run(check=True)

    # Subtract widefield model using ft on a virtual concat - concat.MS:CORRECTED_DATA -> concat.MS:CORRECTED_DATA-MODEL_DATA (selfcal corrected data, beam applied, circular, field sources subtracted)
    logging.info('Subtracting wide-field model...')
    check_rm('concat.MS*')
    pt.msutil.msconcat(mss_clean, 'concat.MS', concatTime=False)
    s.add_casa('/home/fdg/scripts/autocal/casa_comm/casa_ft.py', \
            params={'msfile':'concat.MS', 'model':'img/wide-c'+str(i)+'.model', 'wproj':512}, log='ft-wide-c'+str(i)+'.log')
    s.run(check=True)
    os.system('taql "update concat.MS set CORRECTED_DATA = CORRECTED_DATA - MODEL_DATA"') # uvsub

    # avg 1chanSB/20s - SB.MS:CORRECTED_DATA -> concat.MS:DATA (selfcal corrected data, beam applied, circular)
    logging.info('Average...')
    check_rm('concat.MS*')
    s.add('NDPPP /home/fdg/scripts/autocal/VirA_LBA/parset_self-is/NDPPP-concatavg.parset msin="['+','.join(mss_clean)+']" msout=concat.MS', \
            log='concatavg-c'+str(i)+'.log', cmd_type='NDPPP')
    s.run(check=True)

    # clean (make a new model of virgo)
    logging.info('Clean...')
    s.add_casa('/home/fdg/scripts/autocal/casa_comm/virgoLBAis/casa_clean.py', \
            params={'msfile':'concat.MS', 'imagename':'img/clean-c'+str(i)}, log='clean-c'+str(i)+'.log')
    s.run(check=True)

##########################################################################################################
# [PARALLEL] concat+avg - SB.MS:CORRECTED_DATA -> concat.MS:DATA (selfcal corrected data, beam applied, circ)
logging.info('Concat...')
check_rm('concat*')
s.add('NDPPP /home/fdg/scripts/autocal/VirA_LBA/parset_self-is/NDPPP-concatavg.parset msin="['+','.join(mss)+']" msout=concat.MS', \
        log='final_concatavg.log', cmd_type='NDPPP')
s.run(check=True)

#########################################################################################################
# group images of VirA
logging.info('Full BW image...')
s.add_casa('/home/fdg/scripts/autocal/casa_comm/virgoLBAis/casa_clean.py', \
        params={'msfile':'concat.MS', 'imagename':'img/clean-all'}, log='final_clean-all.log')
s.run(check=True)

sys.exit(1)

#########################################################################################################
# low-res image
logging.info('Make low-resolution image...')
s.add_casa('/home/fdg/scripts/autocal/casa_comm/virgoLBAis/casa_clean.py', \
        params={'msfile':'concat.MS', 'imagename':'img/clean-lr', 'imtype':'lr'}, log='final_clean-lr.log')
s.run(check=True)

##########################################################################################################
# uvsub + large FoV image
check_rm('concat.MS*')
pt.msutil.msconcat(mss, 'concat.MS', concatTime=False)
logging.info('Ft+uvsub of M87 model...')
s.add_casa('/home/fdg/scripts/autocal/casa_comm/casa_ft.py', \
        params={'msfile':'concat.MS', 'model':'img/clean-c'+str(i)+'.model'}, log='final_ft.log')
s.run(check=True)
os.system('taql "update concat.MS set CORRECTED_DATA = CORRECTED_DATA - MODEL_DATA"') # uvsub

logging.info('Low-res wide field image...')
s.add_casa('/home/fdg/scripts/autocal/casa_comm/virgoLBAis/casa_clean.py', \
        params={'msfile':'concat.MS', 'imagename':'img/clean-wide', 'imtype':'wide'}, log='final_clean-wide.log')
s.run(check=True)

logging.info("Done.")<|MERGE_RESOLUTION|>--- conflicted
+++ resolved
@@ -40,11 +40,7 @@
 check_rm('plot*')
 
 # all MS
-<<<<<<< HEAD
 mss = sorted(glob.glob('VirAis_*.MS'))
-=======
-mss = sorted(glob.glob('*.MS'))
->>>>>>> ff5cefe4
 
 #################################################
 # Copy cal solution
@@ -147,13 +143,8 @@
 #   QUICK TEST LOOP
     # avg - SB.MS:CORRECTED_DATA -> concat-avg.MS:DATA
     logging.info('Average...')
-<<<<<<< HEAD
-    check_rm('concat-avg.MS*')
-    s.add('NDPPP /home/fdg/scripts/autocal/VirA_LBA/parset_self-is/NDPPP-concatavg.parset msin="['+','.join(mss_clean)+']" msout=concat-avg.MS', log='concatavg-c'+str(i)+'.log', cmd_type='NDPPP')
-=======
     check_rm('concat.MS*')
     s.add('NDPPP /home/fdg/scripts/autocal/VirA_LBA/parset_self-is/NDPPP-concat.parset msin="['+','.join(mss_clean)+']" msout=concat.MS', log='concat-c'+str(i)+'.log', cmd_type='NDPPP')
->>>>>>> ff5cefe4
     s.run(check=True)
     # clean (make a new model of virgo)
     logging.info('Clean...')
