#!/usr/bin/python
# perform peeling on a group of TCs. Script should be run in the directory with MSs inside.
# widefield-group#.skymodel is required for each group
# Input:
# * group#_TC###.MS must have instrument table with amp+phase+TEC and beam uncorrected "empty" data in SUBTRACTED_DATA
# it should be possible to collect MSs after the run of pipeline-self.py
# * .model images are in the "self/models" dir made by pipeline-self
# * list of regions
# Output:
# DD-calibrated and subtracted data in SUBTRACTED_DATA
# Image of the facet


# coordinate of the region to find the DD
#coord = [90.833333,42.233333] # toorhbrush
#coord = [91.733333,41.680000] # strong pts
# TODO: extract coords from ms or models
<<<<<<< HEAD
ddset = [{'name': 'src1', 'coord':[91.733333,41.680000], 'extended': False, 'facet_extended': False, 'mask':'', 'reg': 'src1.crtf', 'reg_facet': 'facet1.crtf', 'faint': False},
         {'name': 'src2', 'coord':[91.391897,41.530003], 'extended': False, 'facet_extended': False, 'mask':'', 'reg': 'src2.crtf', 'reg_facet': 'facet2.crtf', 'faint': False},
         {'name': 'tooth', 'coord':[90.833333,42.233333], 'extended': False, 'facet_extended': False, 'mask':'tooth_mask.crtf', 'reg': 'src3.crtf', 'reg_facet': 'facet3.crtf', 'faint': True}]
=======
#ddset = [{'name': 'src1', 'coord':[91.733333,41.680000], 'extended': False, 'facet_extended': False, 'mask':'', 'reg': 'src1.crtf', 'reg_facet': 'facet1.crtf', 'faint': False},
#         {'name': 'src2', 'coord':[91.391897,41.530003], 'extended': False, 'facet_extended': False, 'mask':'', 'reg': 'src2.crtf', 'reg_facet': 'facet2.crtf', 'faint': False}]
ddset = [\
          {'name': 'tooth', 'coord':[90.833333,42.233333], 'extended': False, 'facet_extended': False, 'mask':'tooth_mask.crtf', 'reg': 'src3.crtf', 'reg_facet': 'facet3.crtf', 'faint': True}]
>>>>>>> e55da13b
skymodel = '/home/fdg/scripts/autocal/1RXSJ0603_LBA/toothbrush.GMRT150.skymodel' # used only to run bbs, not important the content
parset_dir = '/home/fdg/scripts/autocal/1RXSJ0603_LBA/parset_peel'
niter = 10

##########################################################################################

import sys, os, glob, re, time
import pyrap.tables as pt
import numpy as np
from lib_pipeline import *
from make_mask import make_mask

set_logger()
s = Scheduler(dry=False)

def clean(c, mss, dd, avgfreq=4, avgtime=10, facet=False, skip_mask=False):
    """
    c = cycle/name
    mss = list of mss to avg/clean
    """
    # averaging before cleaning *.MS:CORRECTED_DATA -> *-avg.MS:DATA
    logging.info('Averaging before cleaning...')
    nchan = find_nchan(mss[0])
    for ms in mss:
        msout = ms.replace('.MS','-avg.MS')
        check_rm(msout)
        s.add('NDPPP '+parset_dir+'/NDPPP-avg.parset msin='+ms+' msin.nchan='+str(nchan-nchan%4)+' msin.datacolumn=CORRECTED_DATA \
                msout='+msout+' avg.freqstep='+str(avgfreq)+' avg.timestep='+str(avgtime), log=ms+'_cleanavg-c'+str(c)+'.log', cmd_type='NDPPP')
    s.run(check=True)
    mssavg = [ms.replace('.MS','-avg.MS') for ms in mss]

    # TEST
    os.system('ls -d *MS')
    while True:
        if all([os.path.exists(ms) for ms in mssavg]): break
        time.sleep(5)
    os.system('ls -d *MS')

    # Concatenating (in time) before imaging *-avg.MS:DATA -> concat.MS:DATA
    check_rm('concat-avg.MS*')
    logging.info('Concatenating TCs...')
    pt.msutil.msconcat(mssavg, 'concat-avg.MS', concatTime=False)

    # set image name
    imagename = 'peel/'+dd['name']+'/images/peel-'+str(c)

    # set imsize and niter
    if facet:
        imsize = size_from_facet('peel/'+dd['name']+'/models/facet.cut', dd['coord'], 3)
        niter = 50000 # TODO: check x10
    else:
        imsize = size_from_facet('peel/'+dd['name']+'/models/dd.cut', dd['coord'], 3)
        niter = 20000 # TODO: check x10

    # get wproj scaled with pixels
    wproj = 1
    if imsize > 512:
        wproj = 64
    if imsize > 799:
        wproj = 96
    if imsize > 1023:
        wproj = 128
    if imsize > 1599:
        wproj = 256
    if imsize > 2047:
        wproj = 384
    if imsize > 3000:
        wproj = 448 
    if imsize > 4095:
        wproj = 512

    # Clean mask clean
    logging.debug('Image size set to '+str(imsize))
    if dd['extended']: multiscale = [0,3,9,18]
    else: multiscale = []
    logging.info('Cleaning (cycle: '+str(c)+')...')
    s.add_casa('/home/fdg/scripts/autocal/casa_comm/1RXSJ0603_LBA/casa_clean_peel.py', \
            params={'msfile':'concat-avg.MS', 'imagename':imagename, 'imsize':imsize, 'niter':niter, 'multiscale':multiscale, 'wproj':wproj}, log='casaclean1-c'+str(c)+'.log')
    s.run(check=True)

    if skip_mask: return imagename+'.model'

    if dd['faint'] or facet:
        make_mask(image_name = imagename+'.image.tt0', mask_name = imagename+'.newmask', atrous_do=dd['extended'], threshisl=5)
    else:
        make_mask(image_name = imagename+'.image.tt0', mask_name = imagename+'.newmask', atrous_do=dd['extended'], threshisl=20)

    # if dd['mask'] is set then add it to the new mask
    if dd['mask'] != '':
        s.add_casa('/home/fdg/scripts/autocal/casa_comm/casa_blank.py', \
            params={'imgs':imagename+'.newmask', 'region':dd['mask'], 'setTo':1}, log='casablank-c'+str(c)+'.log', log_append=True)
        s.run(check=True)

    logging.info('Cleaning with mask (cycle: '+str(c)+')...')
    s.add_casa('/home/fdg/scripts/autocal/casa_comm/1RXSJ0603_LBA/casa_clean_peel.py', \
            params={'msfile':'concat-avg.MS', 'imagename':imagename+'-masked', 'imsize':imsize, 'niter':int(niter/2.), 'multiscale':multiscale, 'wproj':wproj, 'mask':imagename+'.newmask'}, log='casaclean2-c'+str(c)+'.log')
    s.run(check=True)

    return imagename+'-masked.model'


def losoto(c, mss, dd, parset):
    logging.info('Running LoSoTo...')
    check_rm('plots')
    os.makedirs('plots')
    check_rm('globaldb')
    os.makedirs('globaldb')

    for num, ms in enumerate(mss):
        os.system('cp -r '+ms+'/instrument globaldb/instrument-'+str(num))
        if num == 0: os.system('cp -r '+ms+'/ANTENNA '+ms+'/FIELD '+ms+'/sky globaldb/')
    h5parm = 'global-c'+str(c)+'.h5'

    s.add('H5parm_importer.py -v '+h5parm+' globaldb', log='losoto-c'+str(c)+'.log', log_append=True, cmd_type='python')
    s.run(check=False)
    s.add('losoto -v '+h5parm+' '+parset, log='losoto-c'+str(c)+'.log', log_append=True, cmd_type='python')
    s.run(check=False)
    s.add('H5parm_exporter.py -v -c '+h5parm+' globaldb', log='losoto-c'+str(c)+'.log', log_append=True, cmd_type='python')
    s.run(check=True)

    for num, ms in enumerate(mss):
        check_rm(ms+'/instrument')
        os.system('mv globaldb/sol000_instrument-'+str(num)+' '+ms+'/instrument')
    os.system('mv plots peel/'+dd['name']+'/plots/plots-c'+str(c))
    os.system('mv '+h5parm+' peel/'+dd['name']+'/h5')


def peel(dd):

    logging.info('Peeling: '+dd['name'])

    #########################################################################################
    # Clear
    logging.info('Cleaning...')
    check_rm('peel*MS') 
    check_rm('facet*MS')
    check_rm('*shift.MS') 
    check_rm('concat*') 
    check_rm('*log *last *pickle')
    check_rm('plot')
    
    logging.info('Creating dirs...')
    check_rm('peel/'+dd['name'])
    os.makedirs('peel/'+dd['name'])
    os.makedirs('peel/'+dd['name']+'/models')
    os.makedirs('peel/'+dd['name']+'/images')
    os.makedirs('peel/'+dd['name']+'/instruments')
    os.makedirs('peel/'+dd['name']+'/plots')
    os.makedirs('peel/'+dd['name']+'/h5')
    os.makedirs('peel/'+dd['name']+'/log')
    
    logging.info('Indexing...')
    allmss = sorted(glob.glob('group*_TC*.MS'))
    phasecentre = get_phase_centre(allmss[0])
    
    groups = []
    tcs = []
    for ms in allmss:
        g = re.findall(r'\d+', ms)[0] # group number
        tc = re.findall(r'\d+', ms)[1] # time chunk number
        groups.append(g)
        tcs.append(tc)
    groups = list(set(groups))
    tcs = list(set(tcs))
    
    #################################################################################################
    # Blank unwanted part of models
    modeldir = 'peel/'+dd['name']+'/models/'
    
    for model in glob.glob('self/models/wide*_g*model*'):
        os.system('cp -r '+model+' '+modeldir+'/'+os.path.basename(model).replace('wide','peel_dd'))
        os.system('cp -r '+model+' '+modeldir+'/'+os.path.basename(model).replace('wide','peel_facet'))
    
    logging.info('Splitting skymodels...')
    models = glob.glob(modeldir+'/peel_dd*')
    s.add_casa('/home/fdg/scripts/autocal/casa_comm/casa_blank.py', \
                params={'imgs':models, 'region':dd['reg'], 'inverse':True}, log='split_skymodels.log')
    s.run(check=True)
    
    logging.info('Splitting skymodels (low-resolution)...')
    models = glob.glob(modeldir+'/peel_facet*')
    s.add_casa('/home/fdg/scripts/autocal/casa_comm/casa_blank.py', \
                params={'imgs':models, 'region':dd['reg_facet'], 'inverse':True}, log='split_skymodels.log', log_append=True)
    s.run(check=True)

    # Ugly solution to make images of the minimal size just to find out how many pixels to use
    logging.info('Making image cuts...')
    s.add_casa('/home/fdg/scripts/autocal/casa_comm/casa_cutimg.py', \
                params={'img':glob.glob(modeldir+'/peel_dd_g*.model.ms')[0], 'region':dd['reg'], 'out':modeldir+'/dd.cut'}, log='cut_skymodels.log')
    s.run(check=True)
    s.add_casa('/home/fdg/scripts/autocal/casa_comm/casa_cutimg.py', \
                params={'img':glob.glob(modeldir+'/peel_facet_g*.model.ms')[0], 'region':dd['reg_facet'], 'out':modeldir+'/facet.cut'}, log='cut_skymodels.log', log_append=True)
    s.run(check=True)
    
    # Add DD cal model - group*_TC*.MS:MODEL_DATA (high+low resolution model)
    logging.info('Ft DD calibrator model...')
    for g in groups:
        # tmp directory are created to run CASA inside and prevent CASA bug when multiple istances are run in the same dir
        tmpdir = os.getcwd()+'/'+modeldir+'/tmp_'+g
        model = os.getcwd()+'/'+modeldir+'/peel_dd_g'+g+'.model.ms'
        os.makedirs(tmpdir)
        concat = tmpdir+'/concat.MS'
        check_rm(concat+'*')
        pt.msutil.msconcat(sorted(glob.glob('group'+g+'_TC*.MS')), concat, concatTime=False)
        s.add_casa('/home/fdg/scripts/autocal/casa_comm/casa_ft.py', params={'msfile':concat, 'model':model, 'wproj':512}, wkd=tmpdir, log='init-g'+g+'-ft.log')
    s.run(check=True)
    
    logging.info('Ft DD calibrator (lr) model...')
    for g in groups:
        tmpdir = os.getcwd()+'/'+modeldir+'/tmp_'+g
        model = os.getcwd()+'/'+modeldir+'/peel_dd_lr_g'+g+'.model.ms'
        concat = tmpdir+'/concat.MS'
        s.add_casa('/home/fdg/scripts/autocal/casa_comm/casa_ft.py', params={'msfile':concat, 'model':model, 'wproj':512, 'incr':True}, wkd=tmpdir, log='init-g'+g+'-ft.log', log_append=True)
    s.run(check=True)
    
    # cleanup the tmp dirs
    check_rm(modeldir+'/tmp*')
    
    ###########################################################################################################
    # ADD model group*_TC*.MS:SUBTRACTED_DATA + MODEL_DATA -> group*_TC*.MS:CORRECTED_DATA (empty data + DD cal from model, cirular, beam correcred)
    logging.info('Add model...')
    for ms in allmss:
        s.add('taql "update '+ms+' set CORRECTED_DATA = SUBTRACTED_DATA + MODEL_DATA"', log=ms+'_init-taql.log', cmd_type='general')
    s.run(check=True)
    
    # concat all groups (freq) + avg (to 1 chan/SB, 5 sec) -  group*_TC*.MS:CORRECTED_DATA -> peel_TC*.MS:DATA (empty+DD, avg, phase shifted)
    # concat all groups (freq) + avg (to 1 chan/SB, 5 sec) -  group*_TC*.MS:MODEL_DATA -> peel-model_TC*.MS:DATA (DD model, avg, phase shifted)
    logging.info('Shifting+averaging (CORRECTED_DATA)...')
    for tc in tcs:
        mss = glob.glob('group*_TC'+tc+'.MS')
        msout = 'peel_TC'+tc+'.MS'
        s.add('NDPPP '+parset_dir+'/NDPPP-shiftavg.parset msin="['+','.join(mss)+']" msout='+msout+' msin.datacolumn=CORRECTED_DATA \
                shift.phasecenter=\['+str(dd['coord'][0])+'deg,'+str(dd['coord'][1])+'deg\]', log=msout+'_init-shiftavg.log', cmd_type='NDPPP')
    s.run(check=True)
    
    peelmss = sorted(glob.glob('peel_TC*.MS'))
    
    # Add CORRECTED_DATA for cleaning
    logging.info('Add CORRECTED_DATA...')
    for ms in peelmss:
        s.add('addcol2ms.py -m '+ms+' -c CORRECTED_DATA -i DATA', log=ms+'_init-addcol.log', cmd_type='python', processors='max')
    s.run(check=True)

    # do a first hi-res clean (CORRECTED_DATA is == DATA now)
    model = clean('init', peelmss, dd)
    #model = clean('initfacet', peelmss, dd, facet=True) # DEBUG
   
    ###################################################################################################################
    # self-cal cycle
    for c in xrange(niter):
        logging.info('Start peel cycle: '+str(c))

        # Smooth
        logging.info('BL-based smoothing...')
        for ms in peelmss:
            s.add('BLavg.py -r -w -i DATA -o SMOOTHED_DATA '+ms, log=ms+'_smooth-c'+str(c)+'.log', cmd_type='python')
        s.run(check=True)

        if c == 0:
            # make concat after the smoother to have the WEIGHT_SPECTRUM_ORIG included
            logging.info('Concatenating TCs...')
            check_rm('concat.MS*')
            pt.msutil.msconcat(peelmss, 'concat.MS', concatTime=False)
    
        # ft model - peel_TC*.MS:MODEL_DATA (best available model)
        logging.info('FT model...')
        for ms in peelmss:
            s.add_casa('/home/fdg/scripts/autocal/casa_comm/casa_ft.py', params={'msfile':ms, 'model':model}, log=ms+'_ft-c'+str(c)+'.log')
            s.run(check=True) # no parallel (problem multiple accesses to model file)
    
        # calibrate phase-only (solve only) - peel_TC*.MS:DATA
        logging.info('Calibrating phase...')
        for ms in peelmss:
            s.add('calibrate-stand-alone -f --parmdb-name instrument_tec '+ms+' '+parset_dir+'/bbs-sol_tec.parset '+skymodel, \
                    log=ms+'_calpreamp-c'+str(c)+'.log', cmd_type='BBS')
        s.run(check=True)
    
        # calibrate phase-only - group*_TC.MS:DATA -> group*_TC.MS:CORRECTED_DATA (selfcal phase corrected, beam corrected)
        logging.info('Correcting phase...')
        for ms in peelmss:
            s.add('calibrate-stand-alone --parmdb-name instrument_tec '+ms+' '+parset_dir+'/bbs-cor_tec.parset '+skymodel, \
            log=ms+'_corpreamp-c'+str(c)+'.log', cmd_type='BBS')
        s.run(check=True)

        # Smooth
        logging.info('Smoothing...')
        for ms in peelmss:
            s.add('BLavg.py -r -w -i CORRECTED_DATA -o SMOOTHED_DATA '+ms, log=ms+'_smooth-preamp-c'+str(c)+'.log', cmd_type='python')
        s.run(check=True)

        # calibrate amplitude (solve only) - peel_TC*.MS:SMOOTH_DATA
        logging.info('Calibrating amplitude...')
        for ms in peelmss:
            s.add('calibrate-stand-alone -f --parmdb-name instrument_amp '+ms+' '+parset_dir+'/bbs-sol_amp.parset '+skymodel, \
                    log=ms+'_calamp-c'+str(c)+'.log', cmd_type='BBS', processors = 'max')
        s.run(check=True)
    
        # merge parmdbs
        logging.info('Merging instrument tables...')
        for ms in peelmss:
            merge_parmdb(ms+'/instrument_tec', ms+'/instrument_amp', ms+'/instrument', clobber=True)
    
        # LoSoTo Amp rescaling
        losoto(c, peelmss, dd, parset_dir+'/losoto.parset')
    
        # correct phase + amplitude - peel_TC*.MS:DATA -> peel_TC*.MS:CORRECTED_DATA (selfcal TEC+ph+amp corrected)
        logging.info('Correcting phase+amplitude...')
        for ms in peelmss:
            s.add('calibrate-stand-alone '+ms+' '+parset_dir+'/bbs-cor_amptec.parset '+skymodel, \
                    log=ms+'_coramptec-c'+str(c)+'.log', cmd_type='BBS')
        s.run(check=True)

        logging.info('Restoring WEIGHT_SPECTRUM...')
        s.add('taql "update concat.MS set WEIGHT_SPECTRUM = WEIGHT_SPECTRUM_ORIG"', log='taql-resetweights-c'+str(c)+'.log', cmd_type='general')
        s.run(check=True)
    
        ############################################################################################################
        # Sub data
        logging.info('Subtracting model (CORRECTED_DATA = CORRECTED_DATA - MODEL_DATA)...')
        for ms in peelmss:
            s.add('taql "update '+ms+' set CORRECTED_DATA = CORRECTED_DATA - MODEL_DATA"', log=ms+'_taql-c'+str(c)+'.log', cmd_type='general')
        s.run(check=True)
    
        # Flag on residuals with fullpol con aoflagger
        logging.info('Flagging residuals...')
        for ms in peelmss:
            s.add('NDPPP '+parset_dir+'/NDPPP-flag.parset msin='+ms, \
                log=ms+'_flag-c'+str(c)+'.log', cmd_type='NDPPP')
        s.run(check=True)
    
        # Reecreate CORRECTED_DATA
        logging.info('Recreating CORRECTED_DATA (CORRECTED_DATA = CORRECTED_DATA + MODEL_DATA)...')
        for ms in peelmss:
            s.add('taql "update '+ms+' set CORRECTED_DATA = CORRECTED_DATA + MODEL_DATA"', log=ms+'_taql-c'+str(c)+'.log', cmd_type='general', log_append=True)
        s.run(check=True)
    
        ######################################################################################################################
        # clean
        model = clean(c, peelmss, dd)
    
    #clean('emptyfacet', peelmss, dd, avgfreq=2, avgtime=5, facet=True, skip_mask=True) # DEBUG

    # backup instrument tables
    logging.info('Back up instrument tables...')
    for ms in peelmss:
        logging.debug('Creating: peel/'+dd['name']+'/instruments/'+ms.replace('MS','parmdb'))
        os.system('cp -r '+ms+'/instrument peel/'+dd['name']+'/instruments/'+ms.replace('MS','parmdb'))
    
    # now do the same but for the entire facet to obtain a complete image of the facet and do a final subtraction
    ##############################################################################################################################
    # Add rest of the facet - group*_TC*.MS:MODEL_DATA (high+low resolution model)
    logging.info('Ft facet model...')
    for g in groups:
        # tmp directory are created to run CASA inside and prevent CASA bug when multiple istances are run in the same dir
        tmpdir = os.getcwd()+'/'+modeldir+'/tmp_'+g
        model = os.getcwd()+'/'+modeldir+'/peel_facet_g'+g+'.model.ms'
        os.makedirs(tmpdir)
        concat = tmpdir+'/concat.MS'
        check_rm(concat+'*')
        pt.msutil.msconcat(sorted(glob.glob('group'+g+'_TC*.MS')), concat, concatTime=False)
        s.add_casa('/home/fdg/scripts/autocal/casa_comm/casa_ft.py', params={'msfile':concat, 'model':model, 'wproj':512}, wkd=tmpdir, log='facet-g'+g+'-ft.log')
    s.run(check=True)

    logging.info('Ft facet model (lr)...')
    for g in groups:
        tmpdir = os.getcwd()+'/'+modeldir+'/tmp_'+g
        model = os.getcwd()+'/'+modeldir+'/peel_facet_lr_g'+g+'.model.ms'
        concat = tmpdir+'/concat.MS'
        s.add_casa('/home/fdg/scripts/autocal/casa_comm/casa_ft.py', params={'msfile':concat, 'model':model, 'wproj':512, 'incr':True}, wkd=tmpdir, log='facet-g'+g+'-ft.log', log_append=True)
    s.run(check=True)
    
    # cleanup the tmp dirs
    check_rm(modeldir+'/tmp*')
    
    # ADD group*_TC*.MS:SUBTRACTED_DATA + MODEL_DATA -> group*_TC*.MS:CORRECTED_DATA (empty data + facet from model, cirular, beam correcred)
    logging.info('Add facet model...')
    for ms in allmss:
        s.add('taql "update '+ms+' set CORRECTED_DATA = SUBTRACTED_DATA + MODEL_DATA"', log=ms+'_facet-taql.log', cmd_type='general')
    s.run(check=True)
    
    # Concat all groups (freq) + avg (to 1 chan/SB, 5 sec) -  group*_TC*.MS:CORRECTED_DATA -> facet_TC*.MS:DATA (not corrected, field subtracted but facet, avg, phase shifted)
    logging.info('Shifting+averaging (CORRECTED_DATA)...')
    for tc in tcs:
        mss = glob.glob('group*_TC'+tc+'.MS')
        msout = 'facet_TC'+tc+'.MS'
        s.add('NDPPP '+parset_dir+'/NDPPP-shiftavg.parset msin="['+','.join(mss)+']" msout='+msout+' msin.datacolumn=CORRECTED_DATA \
                shift.phasecenter=\['+str(dd['coord'][0])+'deg,'+str(dd['coord'][1])+'deg\]', \
                log=msout+'_facet-shiftavg.log', cmd_type='NDPPP')
    s.run(check=True)
    
    facetmss = sorted(glob.glob('facet_TC*.MS'))

    # DEBUG
    for ms in facetmss:
        s.add('addcol2ms.py -m '+ms+' -c CORRECTED_DATA -i DATA', log=ms+'_facet-addcol.log', cmd_type='python', processors='max', log_append=True)
    s.run(check=True)
    clean('precalfacet', facetmss, dd, avgfreq=2, avgtime=5, facet=True, skip_mask=True) # DEBUG
    
    # Correct amp+ph - facet_TC*.MS:DATA -> facet_TC*.MS:CORRECTED_DATA (selfcal phase+amp corrected)
    # Copy instrument table in facet dataset
    for tc in tcs:
        msDD = 'peel_TC'+tc+'.MS'
        msFacet = 'facet_TC'+tc+'.MS'
        logging.debug(msDD+'/instrument -> '+msFacet+'/instrument')
        os.system('cp -r '+msDD+'/instrument '+msFacet+'/instrument')
    logging.info('Correcting facet amplitude+phase...')
    for ms in facetmss:
        s.add('calibrate-stand-alone '+ms+' '+parset_dir+'/bbs-cor_amptec.parset '+skymodel, \
                log=ms+'_facet-coramptec.log', cmd_type='BBS')
    s.run(check=True)
    
    # Cleaning facet
    facetmodel = clean('facet', facetmss, dd, avgfreq=2, avgtime=5, facet=True)

    # Blank pixels outside facet, new foccussed sources are cleaned (so they don't interfere) but we don't want to subtract them
    s.add_casa('/home/fdg/scripts/autocal/casa_comm/casa_blank.py', \
            params={'imgs':glob.glob(facetmodel+'*'), 'region':dd['reg_facet'], 'inverse':True}, log='final_casablank.log')
    s.run(check=True)

    ############################################################################################################################
    # in CORRECTED_DATA there's still SUBTRACTED_DATA + (old) MODEL_DATA
    # shift original dataset -  group*_TC*.MS:CORRECTED_DATA -> group*_TC*-shifted.MS:DATA (empty+facet, phase shifted)
    logging.info('Shifting original dataset...')
    for ms in allmss:
        msout = ms.replace('.MS','-shift.MS')
        s.add('NDPPP '+parset_dir+'/NDPPP-shift.parset msin='+ms+' msin.datacolumn=CORRECTED_DATA msout='+msout+' \
                msout.datacolumn=DATA shift.phasecenter=\['+str(dd['coord'][0])+'deg,'+str(dd['coord'][1])+'deg\]', \
                log=msout+'_final-shift.log', cmd_type='NDPPP')
    s.run(check=True)
    # copy instrument table from the DD calibration inside the phase shifted full-res MS
    for ms in peelmss:
        for g in groups:
            msout = ms.replace('peel','group'+g).replace('.MS','-shift.MS')
            logging.debug(ms+'/instrument -> '+msout+'/instrument')
            os.system('cp -r '+ms+'/instrument '+msout)

    allmssshifted = sorted(glob.glob('group*_TC*-shift.MS'))

    # add columns that will be used to do ft() in concat mode
    for ms in allmssshifted:
        s.add('addcol2ms.py -m '+ms+' -c MODEL_DATA', log=ms+'_facet-addcol.log', cmd_type='python')
    s.run(check=True)
    
    #################################################################
    # here the new best facet model is subtracted after corruption with DD solution
    # ft model - group*_TC*-shift.MS:MODEL_DATA (best available model)
    logging.info('FT new facet model...')
    for g in groups:
        check_rm('concat.MS*')
        pt.msutil.msconcat(sorted(glob.glob('group'+g+'_TC*-shift.MS')), 'concat.MS', concatTime=False)
        s.add_casa('/home/fdg/scripts/autocal/casa_comm/casa_ft.py', params={'msfile':'concat.MS', 'model':facetmodel, 'wproj':512}, log='final_ft-g'+g+'.log')
        s.run(check=True) # no parallel (problem multiple accesses to model file)
 
    # SUB corrupted facet model group*_TC*-shift.MS:DATA - MODEL_DATA -> group*_TC*-shift.MS:SUBTRACTED_DATA (empty data + facet from model)
    logging.info('Subtracting new facet model...')
    for ms in allmssshifted:
        s.add('calibrate-stand-alone --parmdb-name instrument '+ms+' '+parset_dir+'/bbs-final_sub.parset', \
                log=ms+'_final-sub.log', cmd_type='BBS')
    s.run(check=True)

    # Shift back dataset -  group*_TC*-shifted.MS:SUBTRACTED_DATA -> group*_TC*-shiftback.MS:DATA (empty, phase shifted)
    logging.info('Shifting back original dataset...')
    for ms in sorted(glob.glob('group*_TC*-shift.MS')):
        msout = ms.replace('-shift.MS','-shiftback.MS')
        s.add('NDPPP '+parset_dir+'/NDPPP-shift.parset msin='+ms+' msin.datacolumn=SUBTRACTED_DATA msout='+msout+' \
                msout.datacolumn=DATA shift.phasecenter=\['+str(phasecentre[0])+'deg,'+str(phasecentre[1])+'deg\]', \
                log=msout+'_final-shift2.log', cmd_type='NDPPP')
    s.run(check=True)

    for ms in sorted(glob.glob('group*_TC*-shiftback.MS')):
        msorig = ms.replace('-shiftback.MS','.MS')
        s.add('taql "update '+msorig+', '+ms+' as shiftback set SUBTRACTED_DATA=shiftback.DATA"', log=ms+'_final-taql.log', cmd_type='general')
    s.run(check=True)

    check_rm('group*_TC*-shift*.MS') # otherwise next wildcard selects them
    
    # Make inspection image 
    logging.info('Inspection image...')
    check_rm('concat.MS*')
    pt.msutil.msconcat(allmss, 'concat.MS', concatTime=False)
    imagename = 'peel/'+dd['name']+'/images/inspection'
    s.add('wsclean_1.8 -datacolumn SUBTRACTED_DATA -reorder -name ' + imagename + ' -size 5000 5000 -mem 30 -j '+str(s.max_processors)+' \
            -scale 5arcsec -weight briggs 0.0 -niter 1 -no-update-model-required -maxuv-l 8000 -mgain 0.85 concat.MS', \
            log='wsclean-empty.log', cmd_type='wsclean', processors='max')
    s.run(check=True)
    
    os.system('mv *log peel/'+dd['name']+'/log')
# end peeling function

for dd in ddset: peel(dd)
logging.info("Done.")<|MERGE_RESOLUTION|>--- conflicted
+++ resolved
@@ -15,16 +15,9 @@
 #coord = [90.833333,42.233333] # toorhbrush
 #coord = [91.733333,41.680000] # strong pts
 # TODO: extract coords from ms or models
-<<<<<<< HEAD
 ddset = [{'name': 'src1', 'coord':[91.733333,41.680000], 'extended': False, 'facet_extended': False, 'mask':'', 'reg': 'src1.crtf', 'reg_facet': 'facet1.crtf', 'faint': False},
          {'name': 'src2', 'coord':[91.391897,41.530003], 'extended': False, 'facet_extended': False, 'mask':'', 'reg': 'src2.crtf', 'reg_facet': 'facet2.crtf', 'faint': False},
          {'name': 'tooth', 'coord':[90.833333,42.233333], 'extended': False, 'facet_extended': False, 'mask':'tooth_mask.crtf', 'reg': 'src3.crtf', 'reg_facet': 'facet3.crtf', 'faint': True}]
-=======
-#ddset = [{'name': 'src1', 'coord':[91.733333,41.680000], 'extended': False, 'facet_extended': False, 'mask':'', 'reg': 'src1.crtf', 'reg_facet': 'facet1.crtf', 'faint': False},
-#         {'name': 'src2', 'coord':[91.391897,41.530003], 'extended': False, 'facet_extended': False, 'mask':'', 'reg': 'src2.crtf', 'reg_facet': 'facet2.crtf', 'faint': False}]
-ddset = [\
-          {'name': 'tooth', 'coord':[90.833333,42.233333], 'extended': False, 'facet_extended': False, 'mask':'tooth_mask.crtf', 'reg': 'src3.crtf', 'reg_facet': 'facet3.crtf', 'faint': True}]
->>>>>>> e55da13b
 skymodel = '/home/fdg/scripts/autocal/1RXSJ0603_LBA/toothbrush.GMRT150.skymodel' # used only to run bbs, not important the content
 parset_dir = '/home/fdg/scripts/autocal/1RXSJ0603_LBA/parset_peel'
 niter = 10
