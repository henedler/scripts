#!/usr/bin/python
# perform self-calibration on a group of SBs concatenated in TCs. Script must be run in dir with MS.
# number/chan in MS are flexible but the must be concatenable (same chans/freq!)
# Input:
# TCs are blocks of SBs should have calibrator corrected (a+p) data in DATA (beam not applied).
# file format of TCs is: group#_TC###.MS.
# Output:
# TCs with selfcal corrected source subtracted data in CORRECTED_DATA
# instrument tables contain gain (slow) + fast (scalarphase+TEC) solutions
# last high/low resolution models are copied in the "self/models" dir
# last high/low resolution images + masks + empty images (CORRECTED_DATA) are copied in the "self/images" dir
# h5parm solutions and plots are copied in the "self/solutions" dir

import sys, os, glob, re
import numpy as np
from autocal.lib_pipeline import *
import pyrap.tables as pt
from make_mask import make_mask

parset_dir = '/home/fdg/scripts/autocal/parset_self/'
skymodel = '/home/fdg/scripts/model/calib-simple.skymodel'
niter = 3
user_mask = None

if 'tooth' in os.getcwd():
    sourcedb = '/home/fdg/scripts/autocal/LBAsurvey/toothbrush.LBA.skydb'
    apparent = True # no beam correction
    user_mask = '/home/fdg/scripts/autocal/regions/tooth.reg'
elif 'bootes' in os.getcwd():
    sourcedb = '/home/fdg/scripts/model/Bootes_HBA.corr.skydb'
    apparent = False
else:
    # Survey
    sourcedb = '/home/fdg/scripts/autocal/LBAsurvey/skymodels/%s_%s.skydb' % (os.getcwd().split('/')[-2], os.getcwd().split('/')[-1])
    apparent = False

#############################################################################

def ft_model_wsclean(ms, imagename, c, user_mask = None, resamp = None, keep_in_beam=True):
    """
    ms : string or vector of mss
    imagename : root name for wsclean model images
    resamp : must be '10asec' or another pixels size to resample models
    keep_in_beam : if True remove everything outside primary beam, otherwise everything inside
    """
    logging.info('Predict with model image...')

    # remove CC not in mask
    maskname = imagename+'-mask.fits'
    make_mask(image_name = imagename+'-MFS-image.fits', mask_name = maskname, threshisl = 5, atrous_do=True)
    if user_mask is not None: 
        blank_image_reg(maskname, user_mask, inverse=False, blankval=1)
    blank_image_reg(maskname, 'self/beam.reg', inverse=keep_in_beam)
    for modelname in sorted(glob.glob(imagename+'*model.fits')):
        blank_image_fits(modelname, maskname, inverse=True)

    if resamp is not None:
        for model in sorted(glob.glob(imagename+'*model.fits')):
            model_out = model.replace(imagename, imagename+'-resamp')
            s.add('~/opt/src/nnradd/build/nnradd '+resamp+' '+model_out+' '+model, log='resamp-c'+str(c)+'.log', log_append=True, cmd_type='general')
        s.run(check=True)
        imagename = imagename+'-resamp'
 
    if ms is list: ms = ' '.join(ms) # convert to string for wsclean
    s.add('wsclean -predict -name ' + imagename + ' -mem 90 -j '+str(s.max_processors)+' -channelsout 10 '+ms, \
            log='wscleanPRE-c'+str(c)+'.log', cmd_type='wsclean', processors='max')
    s.run(check=True)


def ft_model_cc(ms, imagename, c, user_mask = None, keep_in_beam=True):
    """
    skymodel : cc-list made by wsclean
    keep_in_beam : if True remove everything outside primary beam, otherwise everything inside
    """
    logging.info('Predict with CC...')
    import lsmtool
    maskname = imagename+'-mask.fits'
    skymodel = imagename+'-sources.txt'
    skydb = imagename+'-sources.skydb'

    # prepare mask
    logging.info('Predict (mask)...')
    make_mask(image_name = imagename+'-MFS-image.fits', mask_name = maskname, threshisl = 5, atrous_do=True)
    if user_mask is not None:
        blank_image_reg(maskname, user_mask, inverse=False, blankval=1) # set to 1 pixels into user_mask
    blank_image_reg(maskname, 'self/beam.reg', inverse=keep_in_beam, blankval=0) # if keep_in_beam set to 0 everything outside beam.reg
    
    # apply mask
    lsm = lsmtool.load(skymodel)
    lsm.remove('%s == True' % maskname)
    lsm.write(skymodel, format='makesourcedb', clobber=True)
    del lsm

    # convert to skydb
    logging.info('Predict (makesourcedb)...')
    s.add('run_env.sh makesourcedb outtype="blob" format="<" in="'+skymodel+'" out="'+skydb+'"', log='makesourcedb-c'+str(c)+'.log', cmd_type='general')
    s.run(check=True)

    # predict
    logging.info('Predict (ft)...')
    for ms in mss:
        s.add('run_env.sh NDPPP '+parset_dir+'/NDPPP-predict.parset msin='+ms+' pre.usebeammodel=false pre.sourcedb='+skydb, log=ms+'_pre-c'+str(c)+'.log', cmd_type='NDPPP')
    s.run(check=True)


#############################################################################

logging = set_logger('pipeline-self.logging')
check_rm('logs')
s = Scheduler(dry=False)

##################################################
# Clear
logging.info('Cleaning...')

check_rm('img')
os.makedirs('img')
os.makedirs('logs/mss')

# here images, models, solutions for each group will be saved
check_rm('self')
if not os.path.exists('self/images'): os.makedirs('self/images')
if not os.path.exists('self/solutions'): os.makedirs('self/solutions')

mss = sorted(glob.glob('mss/TC*[0-9].MS'))
concat_ms = 'mss/concat.MS'

# make beam
phasecentre = get_phase_centre(mss[0])
make_beam_reg(phasecentre[0], phasecentre[1], 8, 'self/beam.reg') # go to 7 deg, first null

###############################################################################################
# Create columns (non compressed)
# TODO: remove when moving to NDPPP DFT
logging.info('Creating MODEL_DATA_HIGHRES and SUBTRACTED_DATA...')
for ms in mss:
    s.add('addcol2ms.py -m '+ms+' -c MODEL_DATA_HIGHRES,SUBTRACTED_DATA', log=ms+'_addcol.log', cmd_type='python')
s.run(check=True)

###################################################################################################
 Add model to MODEL_DATA
 copy sourcedb into each MS to prevent concurrent access from multiprocessing to the sourcedb
sourcedb_basename = sourcedb.split('/')[-1]
for ms in mss:
    check_rm(ms+'/'+sourcedb_basename)
    logging.debug('Copy: '+sourcedb+' -> '+ms)
    os.system('cp -r '+sourcedb+' '+ms)
logging.info('Add model to MODEL_DATA...')
for ms in mss:
    if apparent:
        s.add('NDPPP '+parset_dir+'/NDPPP-predict.parset msin='+ms+' pre.usebeammodel=false pre.sourcedb='+ms+'/'+sourcedb_basename, log=ms+'_pre.log', cmd_type='NDPPP')
    else:
        s.add('NDPPP '+parset_dir+'/NDPPP-predict.parset msin='+ms+' pre.usebeammodel=true pre.sourcedb='+ms+'/'+sourcedb_basename, log=ms+'_pre.log', cmd_type='NDPPP')
s.run(check=True)

###################################################################################
# Preapre fake FR parmdb
logging.info('Prepare fake FR parmdb...')
for ms in mss:
    if os.path.exists(ms+'/instrument-fr'): continue
    s.add('calibrate-stand-alone -f --parmdb-name instrument-fr '+ms+' '+parset_dir+'/bbs-fakeparmdb-fr.parset '+skymodel, log=ms+'_fakeparmdb-fr.log', cmd_type='BBS')
s.run(check=True)
for ms in mss:
    s.add('taql "update '+ms+'/instrument-fr::NAMES set NAME=substr(NAME,0,24)"', log=ms+'_taql.log', cmd_type='general')
s.run(check=True)

#####################################################################################################
# Self-cal cycle
for c in xrange(niter):
    logging.info('Start selfcal cycle: '+str(c))

    # Smooth DATA -> SMOOTHED_DATA
    # Re-done in case of new flags
    # TEST: higher ionfactor
    if c == 0:
        incol = 'DATA'
    else:
        incol = 'SUBTRACTED_DATA'

    logging.info('BL-based smoothing...')
    for ms in mss:
        s.add('BLsmooth.py -r -f 0.2 -i '+incol+' -o SMOOTHED_DATA '+ms, log=ms+'_smooth1-c'+str(c)+'.log', cmd_type='python')
    s.run(check=True)

    logging.info('Concatenating TCs...')
    check_rm(concat_ms+'*')
    pt.msutil.msconcat(mss, concat_ms, concatTime=False)

    # solve TEC - group*_TC.MS:SMOOTHED_DATA
    logging.info('Solving TEC...')
    for ms in mss:
        check_rm(ms+'/instrument-tec')
        s.add('NDPPP '+parset_dir+'/NDPPP-solTEC.parset msin='+ms+' sol.parmdb='+ms+'/instrument-tec', \
                log=ms+'_solTEC-c'+str(c)+'.log', cmd_type='NDPPP')
    s.run(check=True)

    # LoSoTo plot
    run_losoto(s, 'tec'+str(c), mss, [parset_dir+'/losoto-plot.parset'], ininstrument='instrument-tec', putback=False)
    os.system('mv plots-tec'+str(c)+' self/solutions')
    os.system('mv cal-tec'+str(c)+'.h5 self/solutions/')

    # correct TEC - group*_TC.MS:(SUBTRACTED_)DATA -> group*_TC.MS:CORRECTED_DATA
    logging.info('Correcting TEC...')
    for ms in mss:
        s.add('NDPPP '+parset_dir+'/NDPPP-corTEC.parset msin='+ms+' msin.datacolumn='+incol+' cor1.parmdb='+ms+'/instrument-tec cor2.parmdb='+ms+'/instrument-tec', \
                log=ms+'_corTEC-c'+str(c)+'.log', cmd_type='NDPPP')
    s.run(check=True)

    #####################################################################################################
    # Cross-delay + Faraday rotation correction
    if c >= 1:

        # To circular - SB.MS:CORRECTED_DATA -> SB.MS:CORRECTED_DATA (circular)
        # TODO: check -w, is it ok?
        logging.info('Convert to circular...')
        for ms in mss:
            s.add('/home/fdg/scripts/mslin2circ.py -w -i '+ms+':CORRECTED_DATA -o '+ms+':CORRECTED_DATA', log=ms+'_circ2lin-c'+str(c)+'.log', cmd_type='python')
        s.run(check=True)
 
        # Smooth CORRECTED_DATA -> SMOOTHED_DATA
        logging.info('BL-based smoothing...')
        for ms in mss:
            s.add('BLsmooth.py -r -f 0.5 -i CORRECTED_DATA -o SMOOTHED_DATA '+ms, log=ms+'_smooth2-c'+str(c)+'.log', cmd_type='python')
        s.run(check=True)

        # Solve G SB.MS:SMOOTHED_DATA (only solve)
        logging.info('Solving G...')
        for ms in mss:
            check_rm(ms+'/instrument-g')
            s.add('NDPPP '+parset_dir+'/NDPPP-solG.parset msin='+ms+' sol.parmdb='+ms+'/instrument-g sol.solint=30 sol.nchan=8', \
                    log=ms+'_sol-g1-c'+str(c)+'.log', cmd_type='NDPPP')
        s.run(check=True)

        run_losoto(s, 'fr'+str(c), mss, [parset_dir+'/losoto-fr.parset'], ininstrument='instrument-g', inglobaldb='globaldb',
            outinstrument='instrument-fr', outglobaldb='globaldb-fr', outtab='rotationmeasure000', putback=True)
        os.system('mv plots-fr'+str(c)+' self/solutions/')
        os.system('mv cal-fr'+str(c)+'.h5 self/solutions/')
       
        # To linear - SB.MS:CORRECTED_DATA -> SB.MS:CORRECTED_DATA (linear)
        logging.info('Convert to linear...')
        for ms in mss:
            s.add('/home/fdg/scripts/mslin2circ.py -w -r -i '+ms+':CORRECTED_DATA -o '+ms+':CORRECTED_DATA', log=ms+'_circ2lin-c'+str(c)+'.log', cmd_type='python')
        s.run(check=True)
        
        # Correct FR SB.MS:CORRECTED_DATA->CORRECTED_DATA
        logging.info('Faraday rotation correction...')
        for ms in mss:
            s.add('NDPPP '+parset_dir+'/NDPPP-cor.parset msin='+ms+' cor.parmdb='+ms+'/instrument-fr cor.correction=RotationMeasure', log=ms+'_corFR-c'+str(c)+'.log', cmd_type='NDPPP')
        s.run(check=True)

        # Smooth CORRECTED_DATA -> SMOOTHED_DATA
        logging.info('BL-based smoothing...')
        for ms in mss:
            s.add('BLsmooth.py -r -f 0.5 -i CORRECTED_DATA -o SMOOTHED_DATA '+ms, log=ms+'_smooth3-c'+str(c)+'.log', cmd_type='python')
        s.run(check=True)

        # Solve G SB.MS:SMOOTHED_DATA (only solve)
        logging.info('Solving G...')
        for ms in mss:
            check_rm(ms+'/instrument-g')
            s.add('NDPPP '+parset_dir+'/NDPPP-solG.parset msin='+ms+' sol.parmdb='+ms+'/instrument-g sol.solint=30 sol.nchan=8', \
                    log=ms+'_sol-g2-c'+str(c)+'.log', cmd_type='NDPPP')
        s.run(check=True)

        run_losoto(s, 'cd'+str(c), mss, [parset_dir+'/losoto-cd.parset'], ininstrument='instrument-g', inglobaldb='globaldb',
            outinstrument='instrument-cd', outglobaldb='globaldb', outtab='amplitude000,crossdelay', putback=True)
        os.system('mv plots-cd'+str(c)+' self/solutions/')
        os.system('mv cal-cd'+(str(c))+'.h5 self/solutions/')

        #run_losoto(s, 'amp', mss, [parset_dir+'/losoto-amp.parset'], ininstrument='instrument-g', inglobaldb='globaldb',
        #    outinstrument='instrument-amp', outglobaldb='globaldb', outtab='amplitude000,phase000', putback=True)
        #os.system('mv plots-amp self/solutions/')
        #os.system('mv cal-amp.h5 self/solutions/')

        # Correct FR SB.MS:SUBTRACTED_DATA->CORRECTED_DATA
        logging.info('Faraday rotation correction...')
        for ms in mss:
            s.add('NDPPP '+parset_dir+'/NDPPP-cor.parset msin='+ms+' msin.datacolumn=SUBTRACTED_DATA cor.parmdb='+ms+'/instrument-fr cor.correction=RotationMeasure', \
                    log=ms+'_corFR-c'+str(c)+'.log', cmd_type='NDPPP')
        s.run(check=True)
       # Correct FR SB.MS:CORRECTED_DATA->CORRECTED_DATA
        logging.info('Cross-delay correction...')
        for ms in mss:
            s.add('NDPPP '+parset_dir+'/NDPPP-cor.parset msin='+ms+' msin.datacolumn=CORRECTED_DATA cor.parmdb='+ms+'/instrument-cd cor.correction=Gain', log=ms+'_corCD-c'+str(c)+'.log', cmd_type='NDPPP')
        s.run(check=True)
        # Correct slow AMP SB.MS:CORRECTED_DATA->CORRECTED_DATA
        #logging.info('Slow amp correction...')
        #for ms in mss:
        #    s.add('NDPPP '+parset_dir+'/NDPPP-cor.parset msin='+ms+' cor.parmdb='+ms+'/instrument-amp cor.correction=Gain', log=ms+'_corAMP-c'+str(c)+'.log', cmd_type='NDPPP')
        #s.run(check=True)

        # Finally re-calculate TEC
        logging.info('BL-based smoothing...')
        for ms in mss:
            s.add('BLsmooth.py -r -f 0.2 -i CORRECTED_DATA -o SMOOTHED_DATA '+ms, log=ms+'_smooth3-c'+str(c)+'.log', cmd_type='python')
        s.run(check=True)

        # solve TEC - group*_TC.MS:SMOOTHED_DATA
        logging.info('Solving TEC...')
        for ms in mss:
            check_rm(ms+'/instrument-tec')
            s.add('NDPPP '+parset_dir+'/NDPPP-solTEC.parset msin='+ms+' sol.parmdb='+ms+'/instrument-tec', \
                    log=ms+'_solTEC-c'+str(c)+'.log', cmd_type='NDPPP')
        s.run(check=True)

        # LoSoTo plot
        run_losoto(s, 'tec'+str(c)+'b', mss, [parset_dir+'/losoto-plot.parset'], ininstrument='instrument-tec', putback=False)
        os.system('mv plots-tec'+str(c)+'b self/solutions')
        os.system('mv cal-tec'+str(c)+'b.h5 self/solutions')

        # correct TEC - group*_TC.MS:CORRECTED_DATA -> group*_TC.MS:CORRECTED_DATA
        logging.info('Correcting TEC...')
        for ms in mss:
            s.add('NDPPP '+parset_dir+'/NDPPP-corTEC.parset msin='+ms+' msin.datacolumn=CORRECTED_DATA cor1.parmdb='+ms+'/instrument-tec cor2.parmdb='+ms+'/instrument-tec', \
                    log=ms+'_corTECb-c'+str(c)+'.log', cmd_type='NDPPP')
        s.run(check=True)

   ###################################################################################################################
    # clen on concat.MS:CORRECTED_DATA (FR/TEC corrected, beam corrected)

    # do beam-corrected+deeper image at last cycle
    if c == niter-1:
        # beam corrected: -use-differential-lofar-beam' - no baseline avg!
        logging.info('Cleaning beam (cycle: '+str(c)+')...')
        imagename = 'img/wideBeam'
        s.add('wsclean -reorder -name ' + imagename + ' -size 3500 3500 -trim 3000 3000 -mem 90 -j '+str(s.max_processors)+' \
                -scale 10arcsec -weight briggs 0.0 -auto-mask 10 -auto-threshold 1 -niter 100000 -no-update-model-required -mgain 0.8 \
                -pol I -joinchannels -fit-spectral-pol 2 -channelsout 10 -apply-primary-beam -use-differential-lofar-beam '+' '.join(mss), \
                log='wscleanBeam-c'+str(c)+'.log', cmd_type='wsclean', processors='max')
        s.run(check=True)
        # super low resolution to catch extended emission
        logging.info('Cleaning beam-low (cycle: '+str(c)+')...')
        imagename = 'img/wideBeamLow'
        s.add('wsclean -reorder -name ' + imagename + ' -size 700 700 -trim 512 512 -mem 90 -j '+str(s.max_processors)+' \
                -scale 1arcmin -weight briggs 0.0 -auto-mask 5 -auto-threshold 1 -niter 10000 -no-update-model-required -mgain 0.8 -maxuv-l 3000\
                -pol I -joinchannels -fit-spectral-pol 2 -channelsout 10 -apply-primary-beam -use-differential-lofar-beam '+' '.join(mss), \
                log='wscleanBeamLow-c'+str(c)+'.log', cmd_type='wsclean', processors='max')
        s.run(check=True)

    # clean mask clean (cut at 5k lambda)
    # no MODEL_DATA update with -baseline-averaging
    logging.info('Cleaning (cycle: '+str(c)+')...')
    imagename = 'img/wide-'+str(c)
    s.add('wsclean -reorder -name ' + imagename + ' -size 3500 3500 -trim 3000 3000 -mem 90 -j '+str(s.max_processors)+' -baseline-averaging 2.0 \
            -scale 10arcsec -weight briggs 0.0 -niter 100000 -no-update-model-required -maxuv-l 5000 -mgain 0.9 \
            -pol I -joinchannels -fit-spectral-pol 2 -channelsout 10 -auto-threshold 20 '+' '.join(mss), \
            log='wsclean-c'+str(c)+'.log', cmd_type='wsclean', processors='max')
    s.run(check=True)

    maskname = imagename+'-mask.fits'
    make_mask(image_name = imagename+'-MFS-image.fits', mask_name = maskname, threshisl = 3, atrous_do=True)
    if user_mask is not None: 
        blank_image_reg(maskname, user_mask, inverse=False, blankval=1)

    logging.info('Cleaning w/ mask (cycle: '+str(c)+')...')
    imagename = 'img/wideM-'+str(c)
    s.add('/home/dijkema/opt/wsclean/bin/wsclean -reorder -name ' + imagename + ' -size 3500 3500 -trim 3000 3000 -mem 90 -j '+str(s.max_processors)+' -baseline-averaging 2.0 \
<<<<<<< HEAD
            -scale 10arcsec -weight briggs 0.0 -auto-threshold 1 -niter 1000000 -no-update-model-required -maxuv-l 6000 -mgain 0.8 \
            -multiscale -multiscale-scale-bias 0.5 -multiscale-scales 0,9 -save-source-list \
            -pol I -joinchannels -fit-spectral-pol 2 -channelsout 10 -auto-threshold 0.1 -fitsmask '+maskname+' '+' '.join(mss), \
=======
            -scale 10arcsec -weight briggs 0.0 -niter 1000000 -no-update-model-required -maxuv-l 5000 -mgain 0.8 \
            -multiscale -multiscale-scale-bias 0.5 -multiscale-scales 0,9 -save-source-list \
            -pol I -joinchannels -fit-spectral-pol 2 -channelsout 10 -auto-threshold 0.5 -fitsmask '+maskname+' '+' '.join(mss), \
>>>>>>> 592d0e36
            log='wscleanM-c'+str(c)+'.log', cmd_type='wsclean', processors='max')
    s.run(check=True)
    os.system('cat logs/wscleanM-c'+str(c)+'.log | grep "Estimated standard deviation"')

    #ft_model_wsclean(concat_ms, imagename, c, user_mask = user_mask)
    ft_model_cc(ms, imagename, c, user_mask = user_mask, keep_in_beam=True)

#    if c >= 1:
#        # TODO: TESTESTEST
#        s.add('wsclean -reorder -name ' + imagename + '-lr-test -size 5000 5000 -trim 4000 4000 -mem 90 -j '+str(s.max_processors)+' -baseline-averaging 2.0 \
#                -scale 20arcsec -weight briggs 0.0 -niter 100000 -no-update-model-required -maxuv-l 2000 -mgain 0.8 \
#                -pol I -joinchannels -fit-spectral-pol 2 -channelsout 10 -auto-threshold 1 '+' '.join(mss), \
#                log='wsclean-lr.log', cmd_type='wsclean', processors='max')
#        s.run(check=True)
#        # TODO: TESTTESTTEST correct TEC - group*_TC.MS:SUBTRACTED_DATA -> group*_TC.MS:CORRECTED_DATA
#        logging.info('Correcting TEC...')
#        for ms in mss:
#            s.add('NDPPP '+parset_dir+'/NDPPP-corTEC.parset msin='+ms+' msin.datacolumn=SUBTRACTED_DATA cor1.parmdb='+ms+'/instrument-tec cor2.parmdb='+ms+'/instrument-tec', \
#                log=ms+'_corTECb-c'+str(c)+'.log', cmd_type='NDPPP')
#        s.run(check=True)
#        s.add('wsclean -reorder -name ' + imagename + '-test -size 3500 3500 -trim 3000 3000 -mem 90 -j '+str(s.max_processors)+' -baseline-averaging 2.0 \
#            -scale 10arcsec -weight briggs 0.0 -niter 100000 -no-update-model-required -maxuv-l 6000 -mgain 0.8 \
#            -pol I -joinchannels -fit-spectral-pol 2 -channelsout 10 -auto-threshold 20 '+' '.join(mss), \
#            log='wscleanA-c'+str(c)+'.log', cmd_type='wsclean', processors='max')
#        s.run(check=True)

    # do low-res first cycle and remove it from the data
    if c == 0:
        # Subtract model from all TCs - concat.MS:CORRECTED_DATA - MODEL_DATA -> concat.MS:CORRECTED_DATA (selfcal corrected, beam corrected, high-res model subtracted)
        logging.info('Subtracting high-res model (CORRECTED_DATA = CORRECTED_DATA - MODEL_DATA)...')
        s.add('taql "update '+concat_ms+' set CORRECTED_DATA = CORRECTED_DATA - MODEL_DATA"', log='taql1-c'+str(c)+'.log', cmd_type='general')
        s.run(check=True)
    
        # reclean low-resolution
        logging.info('Cleaning low resolution...')
        imagename_lr = 'img/wide-lr'
        s.add('/home/dijkema/opt/wsclean/bin/wsclean -reorder -name ' + imagename_lr + ' -size 5000 5000 -trim 4000 4000 -mem 90 -j '+str(s.max_processors)+' -baseline-averaging 2.0 \
                -scale 20arcsec -weight briggs 0.0 -niter 100000 -no-update-model-required -maxuv-l 2000 -mgain 0.8 \
                -multiscale -multiscale-scale-bias 0.5 -save-source-list \
                -pol I -joinchannels -fit-spectral-pol 2 -channelsout 10 -auto-threshold 1 '+' '.join(mss), \
                log='wsclean-lr.log', cmd_type='wsclean', processors='max')
        s.run(check=True)
       
        #ft_model_wsclean(concat_ms, imagename_lr, 'lr', user_mask=None, resamp='10asec', keep_in_beam=False)
        ft_model_cc(ms, imagename_lr, c, keep_in_beam=False)

        # corrupt model with TEC solutions ms:MODEL_DATA -> ms:MODEL_DATA
        for ms in mss:
            s.add('NDPPP '+parset_dir+'/NDPPP-corTEC.parset msin='+ms+' msin.datacolumn=MODEL_DATA msout.datacolumn=MODEL_DATA  \
                cor1.parmdb='+ms+'/instrument-tec cor1.invert=false cor2.parmdb='+ms+'/instrument-tec cor2.invert=false', \
                log=ms+'_corrupt.log', cmd_type='NDPPP')
        s.run(check=True)
    
        # Subtract low-res model - concat.MS:CORRECTED_DATA - MODEL_DATA -> concat.MS:CORRECTED_DATA (empty)
        logging.info('Subtracting low-res model (SUBTRACTED_DATA = DATA - MODEL_DATA)...')
        s.add('taql "update '+concat_ms+' set SUBTRACTED_DATA = DATA - MODEL_DATA"', log='taql2-c'+str(c)+'.log', cmd_type='general')
        s.run(check=True)

        # put in MODEL_DATA the best available model
        logging.info('Predict...')
        s.add('wsclean -predict -name ' + imagename + ' -mem 90 -j '+str(s.max_processors)+' -channelsout 10 '+concat_ms, \
                log='wscleanPRE2-c'+str(c)+'.log', cmd_type='wsclean', processors='max')
        s.run(check=True)

    ###############################################################################################################
    # Flag on residuals (CORRECTED_DATA)
    #logging.info('Flagging residuals...')
    #for ms in mss:
    #    s.add('NDPPP '+parset_dir+'/NDPPP-flag.parset msin='+ms, log=ms+'_flag-c'+str(c)+'.log', cmd_type='NDPPP')
    #s.run(check=True
    
# Copy images
[ os.system('mv img/wideM-'+str(c)+'-MFS-image.fits self/images') for c in xrange(niter) ]
os.system('mv img/wide-lr-MFS-image.fits self/images')
os.system('mv img/wideBeam-MFS-image.fits img/wideBeam-MFS-image-pb.fits self/images')
os.system('mv img/wideBeamLow-MFS-image.fits img/wideBeamLow-MFS-image-pb.fits self/images')
os.system('mv img/wideM-'+str(niter-1)+'-sources.txt self/skymodel.txt')
os.system('mv logs self')

logging.info("Done.")<|MERGE_RESOLUTION|>--- conflicted
+++ resolved
@@ -355,15 +355,9 @@
     logging.info('Cleaning w/ mask (cycle: '+str(c)+')...')
     imagename = 'img/wideM-'+str(c)
     s.add('/home/dijkema/opt/wsclean/bin/wsclean -reorder -name ' + imagename + ' -size 3500 3500 -trim 3000 3000 -mem 90 -j '+str(s.max_processors)+' -baseline-averaging 2.0 \
-<<<<<<< HEAD
-            -scale 10arcsec -weight briggs 0.0 -auto-threshold 1 -niter 1000000 -no-update-model-required -maxuv-l 6000 -mgain 0.8 \
-            -multiscale -multiscale-scale-bias 0.5 -multiscale-scales 0,9 -save-source-list \
-            -pol I -joinchannels -fit-spectral-pol 2 -channelsout 10 -auto-threshold 0.1 -fitsmask '+maskname+' '+' '.join(mss), \
-=======
             -scale 10arcsec -weight briggs 0.0 -niter 1000000 -no-update-model-required -maxuv-l 5000 -mgain 0.8 \
             -multiscale -multiscale-scale-bias 0.5 -multiscale-scales 0,9 -save-source-list \
             -pol I -joinchannels -fit-spectral-pol 2 -channelsout 10 -auto-threshold 0.5 -fitsmask '+maskname+' '+' '.join(mss), \
->>>>>>> 592d0e36
             log='wscleanM-c'+str(c)+'.log', cmd_type='wsclean', processors='max')
     s.run(check=True)
     os.system('cat logs/wscleanM-c'+str(c)+'.log | grep "Estimated standard deviation"')
