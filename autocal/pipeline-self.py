--- conflicted
+++ resolved
@@ -82,30 +82,30 @@
     skydb = imagename+'-sources.skydb'
 
     # prepare mask
-<<<<<<< HEAD
     if not os.path.exists(maskname):
+        logger.info('Predict (make mask)...')
         make_mask(image_name = imagename+'-MFS-image.fits', mask_name = maskname, threshisl = 5, atrous_do=True)
-=======
-    logging.info('Predict (mask)...')
-    make_mask(image_name = imagename+'-MFS-image.fits', mask_name = maskname, threshisl = 5, atrous_do=True)
->>>>>>> 17172a76
     if user_mask is not None:
         blank_image_reg(maskname, user_mask, inverse=False, blankval=1) # set to 1 pixels into user_mask
     blank_image_reg(maskname, 'self/beam.reg', inverse=keep_in_beam, blankval=0) # if keep_in_beam set to 0 everything outside beam.reg
-    
+
     # apply mask
+    logger.info('Predict (apply mask)...')
     lsm = lsmtool.load(skymodel)
     lsm.remove('%s == True' % maskname)
+    fluxes = lsm.getColValues('I')
+    lsm.remove(np.abs(fluxes) < 5e-4) # TEST
     lsm.write(skymodel, format='makesourcedb', clobber=True)
     del lsm
 
     # convert to skydb
-    logging.info('Predict (makesourcedb)...')
+    logger.info('Predict (makesourcedb)...')
+    check_rm(skydb)
     s.add('run_env.sh makesourcedb outtype="blob" format="<" in="'+skymodel+'" out="'+skydb+'"', log='makesourcedb-c'+str(c)+'.log', cmd_type='general')
     s.run(check=True)
 
     # predict
-    logging.info('Predict (ft)...')
+    logger.info('Predict (ft)...')
     for ms in mss:
         s.add('run_env.sh NDPPP '+parset_dir+'/NDPPP-predict.parset msin='+ms+' pre.usebeammodel=false pre.sourcedb='+skydb, log=ms+'_pre-c'+str(c)+'.log', cmd_type='NDPPP')
     s.run(check=True)
@@ -119,16 +119,16 @@
 
 ##################################################
 # Clear
-#logger.info('Cleaning...')
-#
-#check_rm('img')
-#os.makedirs('img')
+logger.info('Cleaning...')
+
+check_rm('img')
+os.makedirs('img')
 os.makedirs('logs/mss')
-#
-## here images, models, solutions for each group will be saved
-#check_rm('self')
-#if not os.path.exists('self/images'): os.makedirs('self/images')
-#if not os.path.exists('self/solutions'): os.makedirs('self/solutions')
+
+# here images, models, solutions for each group will be saved
+check_rm('self')
+if not os.path.exists('self/images'): os.makedirs('self/images')
+if not os.path.exists('self/solutions'): os.makedirs('self/solutions')
 
 mss = sorted(glob.glob('mss/TC*[0-9].MS'))
 concat_ms = 'mss/concat.MS'
@@ -137,42 +137,6 @@
 phasecentre = get_phase_centre(mss[0])
 make_beam_reg(phasecentre[0], phasecentre[1], 8, 'self/beam.reg') # go to 7 deg, first null
 
-<<<<<<< HEAD
-################################################################################################
-## Create columns (non compressed)
-## TODO: remove when moving to NDPPP DFT
-#logger.info('Creating MODEL_DATA_HIGHRES and SUBTRACTED_DATA...')
-#for ms in mss:
-#    s.add('addcol2ms.py -m '+ms+' -c MODEL_DATA_HIGHRES,SUBTRACTED_DATA', log=ms+'_addcol.log', cmd_type='python')
-#s.run(check=True)
-#
-####################################################################################################
-## Add model to MODEL_DATA
-## copy sourcedb into each MS to prevent concurrent access from multiprocessing to the sourcedb
-#sourcedb_basename = sourcedb.split('/')[-1]
-#for ms in mss:
-#    check_rm(ms+'/'+sourcedb_basename)
-#    logger.debug('Copy: '+sourcedb+' -> '+ms)
-#    os.system('cp -r '+sourcedb+' '+ms)
-#logger.info('Add model to MODEL_DATA...')
-#for ms in mss:
-#    if apparent:
-#        s.add('NDPPP '+parset_dir+'/NDPPP-predict.parset msin='+ms+' pre.usebeammodel=false pre.sourcedb='+ms+'/'+sourcedb_basename, log=ms+'_pre.log', cmd_type='NDPPP')
-#    else:
-#        s.add('NDPPP '+parset_dir+'/NDPPP-predict.parset msin='+ms+' pre.usebeammodel=true pre.sourcedb='+ms+'/'+sourcedb_basename, log=ms+'_pre.log', cmd_type='NDPPP')
-#s.run(check=True)
-#
-####################################################################################
-## Preapre fake FR parmdb
-#logger.info('Prepare fake FR parmdb...')
-#for ms in mss:
-#    if os.path.exists(ms+'/instrument-fr'): continue
-#    s.add('calibrate-stand-alone -f --parmdb-name instrument-fr '+ms+' '+parset_dir+'/bbs-fakeparmdb-fr.parset '+skymodel, log=ms+'_fakeparmdb-fr.log', cmd_type='BBS')
-#s.run(check=True)
-#for ms in mss:
-#    s.add('taql "update '+ms+'/instrument-fr::NAMES set NAME=substr(NAME,0,24)"', log=ms+'_taql.log', cmd_type='general')
-#s.run(check=True)
-=======
 ###############################################################################################
 # Create columns (non compressed)
 # TODO: remove when moving to NDPPP DFT
@@ -183,6 +147,7 @@
 
 ###################################################################################################
 # Add model to MODEL_DATA
+# copy sourcedb into each MS to prevent concurrent access from multiprocessing to the sourcedb
 sourcedb_basename = sourcedb.split('/')[-1]
 for ms in mss:
     check_rm(ms+'/'+sourcedb_basename)
@@ -206,211 +171,12 @@
 for ms in mss:
     s.add('taql "update '+ms+'/instrument-fr::NAMES set NAME=substr(NAME,0,24)"', log=ms+'_taql.log', cmd_type='general')
 s.run(check=True)
->>>>>>> 17172a76
 
 #####################################################################################################
 # Self-cal cycle
 for c in xrange(niter):
     logger.info('Start selfcal cycle: '+str(c))
 
-<<<<<<< HEAD
-#    # Smooth DATA -> SMOOTHED_DATA
-#    # Re-done in case of new flags
-#    # TEST: higher ionfactor
-#    if c == 0:
-#        incol = 'DATA'
-#    else:
-#        incol = 'SUBTRACTED_DATA'
-#
-#    logger.info('BL-based smoothing...')
-#    for ms in mss:
-#        s.add('BLsmooth.py -r -f 0.2 -i '+incol+' -o SMOOTHED_DATA '+ms, log=ms+'_smooth1-c'+str(c)+'.log', cmd_type='python')
-#    s.run(check=True)
-#
-#    logger.info('Concatenating TCs...')
-#    check_rm(concat_ms+'*')
-#    pt.msutil.msconcat(mss, concat_ms, concatTime=False)
-#
-#    # solve TEC - group*_TC.MS:SMOOTHED_DATA
-#    logger.info('Solving TEC...')
-#    for ms in mss:
-#        check_rm(ms+'/instrument-tec')
-#        s.add('NDPPP '+parset_dir+'/NDPPP-solTEC.parset msin='+ms+' sol.parmdb='+ms+'/instrument-tec', \
-#                log=ms+'_solTEC-c'+str(c)+'.log', cmd_type='NDPPP')
-#    s.run(check=True)
-#
-#    # LoSoTo plot
-#    run_losoto(s, 'tec'+str(c), mss, [parset_dir+'/losoto-plot.parset'], ininstrument='instrument-tec', putback=False)
-#    os.system('mv plots-tec'+str(c)+' self/solutions')
-#    os.system('mv cal-tec'+str(c)+'.h5 self/solutions/')
-#
-#    # correct TEC - group*_TC.MS:(SUBTRACTED_)DATA -> group*_TC.MS:CORRECTED_DATA
-#    logger.info('Correcting TEC...')
-#    for ms in mss:
-#        s.add('NDPPP '+parset_dir+'/NDPPP-corTEC.parset msin='+ms+' msin.datacolumn='+incol+' cor1.parmdb='+ms+'/instrument-tec cor2.parmdb='+ms+'/instrument-tec', \
-#                log=ms+'_corTEC-c'+str(c)+'.log', cmd_type='NDPPP')
-#    s.run(check=True)
-#
-#    #####################################################################################################
-#    # Cross-delay + Faraday rotation correction
-#    if c >= 1:
-#
-#        # To circular - SB.MS:CORRECTED_DATA -> SB.MS:CORRECTED_DATA (circular)
-#        # TODO: check -w, is it ok?
-#        logger.info('Convert to circular...')
-#        for ms in mss:
-#            s.add('/home/fdg/scripts/mslin2circ.py -w -i '+ms+':CORRECTED_DATA -o '+ms+':CORRECTED_DATA', log=ms+'_circ2lin-c'+str(c)+'.log', cmd_type='python')
-#        s.run(check=True)
-# 
-#        # Smooth CORRECTED_DATA -> SMOOTHED_DATA
-#        logger.info('BL-based smoothing...')
-#        for ms in mss:
-#            s.add('BLsmooth.py -r -f 0.5 -i CORRECTED_DATA -o SMOOTHED_DATA '+ms, log=ms+'_smooth2-c'+str(c)+'.log', cmd_type='python')
-#        s.run(check=True)
-#
-#        # Solve G SB.MS:SMOOTHED_DATA (only solve)
-#        logger.info('Solving G...')
-#        for ms in mss:
-#            check_rm(ms+'/instrument-g')
-#            s.add('NDPPP '+parset_dir+'/NDPPP-solG.parset msin='+ms+' sol.parmdb='+ms+'/instrument-g sol.solint=30 sol.nchan=8', \
-#                    log=ms+'_sol-g1-c'+str(c)+'.log', cmd_type='NDPPP')
-#        s.run(check=True)
-#
-#        run_losoto(s, 'fr'+str(c), mss, [parset_dir+'/losoto-fr.parset'], ininstrument='instrument-g', inglobaldb='globaldb',
-#            outinstrument='instrument-fr', outglobaldb='globaldb-fr', outtab='rotationmeasure000', putback=True)
-#        os.system('mv plots-fr'+str(c)+' self/solutions/')
-#        os.system('mv cal-fr'+str(c)+'.h5 self/solutions/')
-#       
-#        # To linear - SB.MS:CORRECTED_DATA -> SB.MS:CORRECTED_DATA (linear)
-#        logger.info('Convert to linear...')
-#        for ms in mss:
-#            s.add('/home/fdg/scripts/mslin2circ.py -w -r -i '+ms+':CORRECTED_DATA -o '+ms+':CORRECTED_DATA', log=ms+'_circ2lin-c'+str(c)+'.log', cmd_type='python')
-#        s.run(check=True)
-#        
-#        # Correct FR SB.MS:CORRECTED_DATA->CORRECTED_DATA
-#        logger.info('Faraday rotation correction...')
-#        for ms in mss:
-#            s.add('NDPPP '+parset_dir+'/NDPPP-cor.parset msin='+ms+' cor.parmdb='+ms+'/instrument-fr cor.correction=RotationMeasure', log=ms+'_corFR-c'+str(c)+'.log', cmd_type='NDPPP')
-#        s.run(check=True)
-#
-#        # Smooth CORRECTED_DATA -> SMOOTHED_DATA
-#        logger.info('BL-based smoothing...')
-#        for ms in mss:
-#            s.add('BLsmooth.py -r -f 0.5 -i CORRECTED_DATA -o SMOOTHED_DATA '+ms, log=ms+'_smooth3-c'+str(c)+'.log', cmd_type='python')
-#        s.run(check=True)
-#
-#        # Solve G SB.MS:SMOOTHED_DATA (only solve)
-#        logger.info('Solving G...')
-#        for ms in mss:
-#            check_rm(ms+'/instrument-g')
-#            s.add('NDPPP '+parset_dir+'/NDPPP-solG.parset msin='+ms+' sol.parmdb='+ms+'/instrument-g sol.solint=30 sol.nchan=8', \
-#                    log=ms+'_sol-g2-c'+str(c)+'.log', cmd_type='NDPPP')
-#        s.run(check=True)
-#
-#        run_losoto(s, 'cd'+str(c), mss, [parset_dir+'/losoto-cd.parset'], ininstrument='instrument-g', inglobaldb='globaldb',
-#            outinstrument='instrument-cd', outglobaldb='globaldb', outtab='amplitude000,crossdelay', putback=True)
-#        os.system('mv plots-cd'+str(c)+' self/solutions/')
-#        os.system('mv cal-cd'+(str(c))+'.h5 self/solutions/')
-#
-#        #run_losoto(s, 'amp', mss, [parset_dir+'/losoto-amp.parset'], ininstrument='instrument-g', inglobaldb='globaldb',
-#        #    outinstrument='instrument-amp', outglobaldb='globaldb', outtab='amplitude000,phase000', putback=True)
-#        #os.system('mv plots-amp self/solutions/')
-#        #os.system('mv cal-amp.h5 self/solutions/')
-#
-#        # Correct FR SB.MS:SUBTRACTED_DATA->CORRECTED_DATA
-#        logger.info('Faraday rotation correction...')
-#        for ms in mss:
-#            s.add('NDPPP '+parset_dir+'/NDPPP-cor.parset msin='+ms+' msin.datacolumn=SUBTRACTED_DATA cor.parmdb='+ms+'/instrument-fr cor.correction=RotationMeasure', \
-#                    log=ms+'_corFR-c'+str(c)+'.log', cmd_type='NDPPP')
-#        s.run(check=True)
-#       # Correct FR SB.MS:CORRECTED_DATA->CORRECTED_DATA
-#        logger.info('Cross-delay correction...')
-#        for ms in mss:
-#            s.add('NDPPP '+parset_dir+'/NDPPP-cor.parset msin='+ms+' msin.datacolumn=CORRECTED_DATA cor.parmdb='+ms+'/instrument-cd cor.correction=Gain', log=ms+'_corCD-c'+str(c)+'.log', cmd_type='NDPPP')
-#        s.run(check=True)
-#        # Correct slow AMP SB.MS:CORRECTED_DATA->CORRECTED_DATA
-#        #logger.info('Slow amp correction...')
-#        #for ms in mss:
-#        #    s.add('NDPPP '+parset_dir+'/NDPPP-cor.parset msin='+ms+' cor.parmdb='+ms+'/instrument-amp cor.correction=Gain', log=ms+'_corAMP-c'+str(c)+'.log', cmd_type='NDPPP')
-#        #s.run(check=True)
-#
-#        # Finally re-calculate TEC
-#        logger.info('BL-based smoothing...')
-#        for ms in mss:
-#            s.add('BLsmooth.py -r -f 0.2 -i CORRECTED_DATA -o SMOOTHED_DATA '+ms, log=ms+'_smooth3-c'+str(c)+'.log', cmd_type='python')
-#        s.run(check=True)
-#
-#        # solve TEC - group*_TC.MS:SMOOTHED_DATA
-#        logger.info('Solving TEC...')
-#        for ms in mss:
-#            check_rm(ms+'/instrument-tec')
-#            s.add('NDPPP '+parset_dir+'/NDPPP-solTEC.parset msin='+ms+' sol.parmdb='+ms+'/instrument-tec', \
-#                    log=ms+'_solTEC-c'+str(c)+'.log', cmd_type='NDPPP')
-#        s.run(check=True)
-#
-#        # LoSoTo plot
-#        run_losoto(s, 'tec'+str(c)+'b', mss, [parset_dir+'/losoto-plot.parset'], ininstrument='instrument-tec', putback=False)
-#        os.system('mv plots-tec'+str(c)+'b self/solutions')
-#        os.system('mv cal-tec'+str(c)+'b.h5 self/solutions')
-#
-#        # correct TEC - group*_TC.MS:CORRECTED_DATA -> group*_TC.MS:CORRECTED_DATA
-#        logger.info('Correcting TEC...')
-#        for ms in mss:
-#            s.add('NDPPP '+parset_dir+'/NDPPP-corTEC.parset msin='+ms+' msin.datacolumn=CORRECTED_DATA cor1.parmdb='+ms+'/instrument-tec cor2.parmdb='+ms+'/instrument-tec', \
-#                    log=ms+'_corTECb-c'+str(c)+'.log', cmd_type='NDPPP')
-#        s.run(check=True)
-#
-#   ###################################################################################################################
-#    # clen on concat.MS:CORRECTED_DATA (FR/TEC corrected, beam corrected)
-#
-#    # do beam-corrected+deeper image at last cycle
-#    if c == niter-1:
-#        # beam corrected: -use-differential-lofar-beam' - no baseline avg!
-#        logger.info('Cleaning beam (cycle: '+str(c)+')...')
-#        imagename = 'img/wideBeam'
-#        s.add('wsclean -reorder -name ' + imagename + ' -size 4000 4000 -trim 3500 3500 -mem 90 -j '+str(s.max_processors)+' \
-#                -scale 8arcsec -weight briggs 0.0 -auto-mask 10 -auto-threshold 1 -niter 100000 -no-update-model-required -mgain 0.8 \
-#                -pol I -joinchannels -fit-spectral-pol 2 -channelsout 10 -apply-primary-beam -use-differential-lofar-beam '+' '.join(mss), \
-#                log='wscleanBeam-c'+str(c)+'.log', cmd_type='wsclean', processors='max')
-#        s.run(check=True)
-#        # super low resolution to catch extended emission
-#        logger.info('Cleaning beam-low (cycle: '+str(c)+')...')
-#        imagename = 'img/wideBeamLow'
-#        s.add('wsclean -reorder -name ' + imagename + ' -size 700 700 -trim 512 512 -mem 90 -j '+str(s.max_processors)+' \
-#                -scale 1arcmin -weight briggs 0.0 -auto-mask 5 -auto-threshold 1 -niter 10000 -no-update-model-required -mgain 0.8 -maxuv-l 3000\
-#                -pol I -joinchannels -fit-spectral-pol 2 -channelsout 10 -apply-primary-beam -use-differential-lofar-beam '+' '.join(mss), \
-#                log='wscleanBeamLow-c'+str(c)+'.log', cmd_type='wsclean', processors='max')
-#        s.run(check=True)
-#
-#    # clean mask clean (cut at 5k lambda)
-#    # no MODEL_DATA update with -baseline-averaging
-#    logger.info('Cleaning (cycle: '+str(c)+')...')
-#    imagename = 'img/wide-'+str(c)
-#    s.add('wsclean -reorder -name ' + imagename + ' -size 3000 3000 -trim 2500 2500 -mem 90 -j '+str(s.max_processors)+' -baseline-averaging 2.0 \
-#            -scale 10arcsec -weight briggs 0.0 -niter 100000 -no-update-model-required -maxuv-l 5000 -mgain 0.9 \
-#            -pol I -joinchannels -fit-spectral-pol 2 -channelsout 10 -auto-threshold 20 '+' '.join(mss), \
-#            log='wsclean-c'+str(c)+'.log', cmd_type='wsclean', processors='max')
-#    s.run(check=True)
-#
-#    maskname = imagename+'-mask.fits'
-#    make_mask(image_name = imagename+'-MFS-image.fits', mask_name = maskname, threshisl = 3, atrous_do=True)
-#    if user_mask is not None: 
-#        blank_image_reg(maskname, user_mask, inverse=False, blankval=1)
-#
-#    logger.info('Cleaning w/ mask (cycle: '+str(c)+')...')
-    imagename = 'img/widem-'+str(c) # TODO: change m->M
-#    #-multiscale -multiscale-scale-bias 0.5 -multiscale-scales 0,9 \
-#    s.add('run_envw.sh wsclean -reorder -name ' + imagename + ' -size 3000 3000 -trim 2500 2500 -mem 90 -j '+str(s.max_processors)+' -baseline-averaging 2.0 \
-#            -scale 12arcsec -weight briggs 0.0 -niter 1000000 -no-update-model-required -maxuv-l 5000 -mgain 0.8 \
-#            -pol I -joinchannels -fit-spectral-pol 2 -channelsout 10 -auto-threshold 0.1 -save-source-list -fitsmask '+maskname+' '+' '.join(mss), \
-#            log='wscleanM-c'+str(c)+'.log', cmd_type='wsclean', processors='max')
-#    s.run(check=True)
-#    os.system('cat logs/wscleanM-c'+str(c)+'.log | grep Jy')
-
-    #ft_model_wsclean(concat_ms, imagename, c, user_mask = user_mask)
-    ft_model_cc(mss, imagename, c, user_mask = user_mask, keep_in_beam=True)
-    sys.exit()
-=======
     # Smooth DATA -> SMOOTHED_DATA
     # Re-done in case of new flags
     # TEST: higher ionfactor
@@ -557,8 +323,9 @@
                     log=ms+'_corTECb-c'+str(c)+'.log', cmd_type='NDPPP')
         s.run(check=True)
 
-    ###################################################################################################################
+   ###################################################################################################################
     # clen on concat.MS:CORRECTED_DATA (FR/TEC corrected, beam corrected)
+
     # do beam-corrected+deeper image at last cycle
     if c == niter-1:
         # beam corrected: -use-differential-lofar-beam' - no baseline avg!
@@ -604,8 +371,8 @@
     os.system('cat logs/wscleanM-c'+str(c)+'.log | grep Jy')
 
     #ft_model_wsclean(concat_ms, imagename, c, user_mask = user_mask)
-    ft_model_cc(ms, imagename, c, user_mask = user_mask, keep_in_beam=True)
->>>>>>> 17172a76
+    ft_model_cc(mss, imagename, c, user_mask = user_mask, keep_in_beam=True)
+    sys.exit()
 
 #    if c >= 1:
 #        # TODO: TESTESTEST
@@ -643,13 +410,8 @@
                 log='wsclean-lr.log', cmd_type='wsclean', processors='max')
         s.run(check=True)
        
-<<<<<<< HEAD
-        #ft_model_wsclean(concat_ms, imagename_lr+'-resamp', 'lr', user_mask=None, resamp='10asec', keep_in_beam=False)
-        ft_model_cc(mss, imagename_lr, c, keep_in_beam=False)
-=======
         #ft_model_wsclean(concat_ms, imagename_lr, 'lr', user_mask=None, resamp='10asec', keep_in_beam=False)
         ft_model_cc(ms, imagename_lr, c, keep_in_beam=False)
->>>>>>> 17172a76
 
         # corrupt model with TEC solutions ms:MODEL_DATA -> ms:MODEL_DATA
         for ms in mss:
