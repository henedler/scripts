--- conflicted
+++ resolved
@@ -19,14 +19,8 @@
     obs = os.getcwd().split('/')[-2] # assumes .../c05-o07/3c196
     calname = os.getcwd().split('/')[-1] # assumes .../c05-o07/3c196
     print "IMPORTANT: for survey also remove bad ant at flag time"
-<<<<<<< HEAD
-    datadir = '/lofar5/stsf309/LBAsurvey/%s/%s/' % (obs, calname)
-    #datadir = '.'
-    do_fixbeamtable = False
-=======
     #datadir = '/lofar5/stsf309/LBAsurvey/%s/3c196' % (obs, calname)
     datadir = '.'
->>>>>>> 3b5de41e
 
     if calname == '3c196':
         sourcedb = '/home/fdg/scripts/model/3C196-allfield.skydb'
