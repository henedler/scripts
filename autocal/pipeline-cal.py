--- conflicted
+++ resolved
@@ -111,24 +111,12 @@
 s.run(check=True)
 
 # are we doing HBA?
-<<<<<<< HEAD
-tab = pt.table(mss[0]+'/instrument-fr/NAMES/', ack=False)
-HBA = 'HBA' in tab.getcol('NAME')[0]
-tab.close()
-
-for ms in mss:
-    if HBA:
-        s.add('taql "update '+ms+'/instrument-fr::NAMES set NAME=substr(NAME,0,25)"', log=ms+'_taql1.log', cmd_type='general')
-    else:
-        s.add('taql "update '+ms+'/instrument-fr::NAMES set NAME=substr(NAME,0,24)"', log=ms+'_taql1.log', cmd_type='general')
-=======
 #tab = pt.table(mss[0]+'/instrument-fr/NAMES/', ack=False)
 #HBA = 'HBA' in tab.getcol('NAME')[0]
 #tab.close()
 
 for ms in mss:
     s.add('taql "update '+ms+'/instrument-fr::NAMES set NAME=replace(NAME,\':@MODEL_DATA\',\'\')"', log=ms+'_taql1.log', cmd_type='general')
->>>>>>> 8efad272
 s.run(check=True)
 
 # predict to save time ms:MODEL_DATA
