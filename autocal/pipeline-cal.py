#!/usr/bin/python
# initial calibration of the calibrator in circular, get and corr FR, back to linear, sol flag + effects separation
import sys, os, glob, re
import numpy as np
import pyrap.tables as pt
from astropy.time import Time
from autocal.lib_pipeline import *

parset_dir = '/home/fdg/scripts/autocal/parset_cal'
skymodel = '/home/fdg/scripts/model/calib-simple.skymodel'

if 'tooth' in os.getcwd():
    calname = '3c196'
    datadir = '../cals-bkp/'
    bl2flag = 'CS031LBA\;RS409LBA'
elif 'bootes' in os.getcwd(): # bootes 2013
    calname = os.getcwd().split('/')[-1]
    datadir = '../cals-bkp/'
    bl2flag = 'CS013LBA\;CS031LBA'
elif 'daycomm' in os.getcwd(): # daytest
    calname = os.getcwd().split('/')[-1]
    datadir = '/data/scratch/COMMISSIONING2017/c07-o00/%s' % calname
    bl2flag = 'CS031LBA'
    bl2flag += '\;RS310LBA\;RS210LBA\;RS407LBA' # only o00
else:
    obs = os.getcwd().split('/')[-2] # assumes .../c05-o07/3c196
    calname = os.getcwd().split('/')[-1] # assumes .../c05-o07/3c196
    datadir = '/lofar5/stsf309/LBAsurvey/%s/%s' % (obs, calname)
    #bl2flag = 'CS031LBA\;RS409LBA\;RS310LBA\;RS210LBA\;RS407LBA'
    bl2flag = 'CS031LBA'


if calname == '3c196':
    sourcedb = '/home/fdg/scripts/model/3C196-allfield.skydb'
    patch = '3C196'
elif calname == '3c380':
    sourcedb = '/home/fdg/scripts/model/calib-simple.skydb'
    patch = '3C380'
elif calname == '3c295':
    sourcedb = '/home/fdg/scripts/model/calib-simple.skydb'
    patch = '3C295'
elif calname == 'CygA':
    sourcedb = '/home/fdg/scripts/model/A-team_4_CC.skydb'
    patch = 'CygA'

def run_losoto(c, mss, parsets, outtab='', inglobaldb='globaldb', outglobaldb='globaldb', ininstrument='instrument', outinstrument='instrument', putback=False):
    """
    c : cycle name, e.g. "final"
    mss : lists of MS files
    parsets : lists of parsets to execute
    outtab : strings with soltab to output e.g. 'amplitudeSmooth000,phaseOrig000'
    putback : put back in MS the instrument tables
    """

    logging.info('Running LoSoTo...')

    # prepare globaldbs
    check_rm('plots-'+c)
    check_rm(inglobaldb)
    os.system('mkdir '+inglobaldb)
    if inglobaldb != outglobaldb: 
        check_rm(outglobaldb)
        os.system('mkdir '+outglobaldb)

    for i, ms in enumerate(mss):
        if i == 0: os.system('cp -r '+ms+'/ANTENNA '+ms+'/FIELD '+ms+'/sky '+inglobaldb)
        if inglobaldb != outglobaldb:
            if i == 0: os.system('cp -r '+ms+'/ANTENNA '+ms+'/FIELD '+ms+'/sky '+outglobaldb)
    
        tnum = re.findall(r't\d+', ms)[0][1:]
        sbnum = re.findall(r'SB\d+', ms)[0][2:]
        os.system('cp -r '+ms+'/'+ininstrument+' '+inglobaldb+'/instrument-'+str(tnum)+'-'+str(sbnum))
       
        if inglobaldb != outglobaldb:
            os.system('cp -r '+ms+'/'+outinstrument+' '+outglobaldb+'/instrument-'+str(tnum)+'-'+str(sbnum))
    
    check_rm('plots')
    os.makedirs('plots')
    check_rm('cal-'+c+'.h5')
    
    s.add('H5parm_importer.py -v cal-'+c+'.h5 globaldb', log='losoto-'+c+'.log', cmd_type='python')
    s.run(check=True)
    
    for parset in parsets:
        logging.debug('-- executing '+parset+'...')
        s.add('losoto -v cal-'+c+'.h5 '+parset_dir+'/'+parset, log='losoto-'+c+'.log', log_append=True, cmd_type='python', processors='max')
        s.run(check=True)

    os.system('mv plots plots-'+c)
    
    if outtab != '':
        s.add('H5parm_exporter.py -v -c --soltab '+outtab+' cal-'+c+'.h5 '+outglobaldb, log='losoto-'+c+'.log', log_append=True, cmd_type='python')
        s.run(check=True)

    if putback:
        for i, ms in enumerate(mss):
<<<<<<< HEAD
            tnum = re.findall(r'\d+', ms)[-2]
            sbnum = re.findall(r'\d+', ms)[-1]
            check_rm(ms+'/'+outinstrument)
            os.system('cp -r '+outglobaldb+'/sol000_instrument-'+str(tnum)+'-'+str(sbnum)+' '+ms+'/'+outinstrument)
=======
            tnum = re.findall(r't\d+', ms)[0][1:]
            sbnum = re.findall(r'SB\d+', ms)[0][2:]
            check_rm(ms+'/'+outinstrument)
            os.system('cp -r '+outglobaldb+'/sol000_instrument-'+str(tnum)+'-'+str(sbnum)+' '+ms+'/'+outinstrument)

>>>>>>> 74ca9f66

###################################################

set_logger('pipeline-cal.logging')
check_rm('logs')
s = Scheduler(dry=False)
mss = sorted(glob.glob(datadir+'/*MS'))

############################################################
# Avg to 4 chan and 4 sec
# Remove internationals
nchan = find_nchan(mss[0])
timeint = find_timeint(mss[0])
if nchan % 4 != 0 and nchan != 1:
    logging.error('Channels should be a multiple of 4.')
    sys.exit(1)

avg_factor_f = nchan / 4 # to 4 ch/SB
if avg_factor_f < 1: avg_factor_f = 1
avg_factor_t = int(np.round(4/timeint)) # to 4 sec
if avg_factor_t < 1: avg_factor_t = 1

if avg_factor_f != 1 or avg_factor_t != 1:
    logging.info('Average in freq (factor of %i) and time (factor of %i)...' % (avg_factor_f, avg_factor_t))
    for ms in mss:
        msout = ms.replace('.MS','-avg.MS').split('/')[-1]
        if os.path.exists(msout): continue
        s.add('NDPPP '+parset_dir+'/NDPPP-avg.parset msin='+ms+' msout='+msout+' msin.datacolumn=DATA avg.timestep='+str(avg_factor_t)+' avg.freqstep='+str(avg_factor_f), \
                log=msout+'_avg.log', cmd_type='NDPPP')
    s.run(check=True)
    nchan = nchan / avg_factor_f
    timeint = timeint * avg_factor_t
else:
    logging.info('Copy data - no averaging...')
    for ms in mss:
        msout = ms.replace('.MS','-avg.MS').split('/')[-1]
        if os.path.exists(msout): continue
        os.system('cp -r '+ms+' '+msout)

mss = sorted(glob.glob('*.MS'))

############################################################   
## Initial processing (2/2013->2/2014)
#obs = pt.table(mss[0]+'/OBSERVATION', readonly=True, ack=False)
#t = Time(obs.getcell('TIME_RANGE',0)[0]/(24*3600.), format='mjd')
#time = np.int(t.iso.replace('-','')[0:8])
#obs.close()
#if time > 20130200 and time < 20140300:
#    logging.info('Fix beam table...')
#    for ms in mss:
#        s.add('/home/fdg/scripts/fixinfo/fixbeaminfo '+ms, log=ms+'_fixbeam.log')
#    s.run(check=False)
#
## flag below elev 20 and bad stations, flags will propagate
#logging.info('Flagging...')
#for ms in mss:
#    s.add('NDPPP '+parset_dir+'/NDPPP-flag.parset msin='+ms+' msout=. flag1.baseline='+bl2flag+' msin.datacolumn=DATA', \
#            log=ms+'_flag.log', cmd_type='NDPPP')
#s.run(check=True)
# 
## Prepare output parmdb
## TODO: remove as soon as losoto has the proper exporter
#logging.info('Creating fake parmdb...')
#for ms in mss:
#    if os.path.exists(ms+'/instrument-clock'): continue
#    s.add('calibrate-stand-alone -f --parmdb-name instrument-clock '+ms+' '+parset_dir+'/bbs-fakeparmdb-clock.parset '+skymodel, log=ms+'_fakeparmdb-clock.log', cmd_type='BBS')
#s.run(check=True)
#for ms in mss:
#    if os.path.exists(ms+'/instrument-fr'): continue
#    s.add('calibrate-stand-alone -f --parmdb-name instrument-fr '+ms+' '+parset_dir+'/bbs-fakeparmdb-fr.parset '+skymodel, log=ms+'_fakeparmdb-fr.log', cmd_type='BBS')
#s.run(check=True)
#for ms in mss:
#    s.add('taql "update '+ms+'/instrument-fr::NAMES set NAME=substr(NAME,0,24)"', log=ms+'_taql.log', cmd_type='general')
#s.run(check=True)
#
##################################################
## 1: find the FR and remve it
#
## Beam correction DATA -> CORRECTED_DATA
#logging.info('Beam correction...')
#for ms in mss:
#    s.add('NDPPP '+parset_dir+'/NDPPP-beam.parset msin='+ms, log=ms+'_beam.log', cmd_type='NDPPP')
#s.run(check=True)
#
## Convert to circular CORRECTED_DATA -> CORRECTED_DATA
#logging.info('Converting to circular...')
#for ms in mss:
#    s.add('mslin2circ.py -w -i '+ms+':CORRECTED_DATA -o '+ms+':CORRECTED_DATA', log=ms+'_circ2lin.log', cmd_type='python')
#s.run(check=True)
#
## Smooth data CORRECTED_DATA -> SMOOTHED_DATA (BL-based smoothing)
#logging.info('BL-smooth...')
#for ms in mss:
#    s.add('BLsmooth.py -r -i CORRECTED_DATA -o SMOOTHED_DATA '+ms, log=ms+'_smooth1.log', cmd_type='python')
#s.run(check=True)
#
## Solve cal_SB.MS:SMOOTHED_DATA (only solve)
#logging.info('Calibrating...')
#for ms in mss:
#    check_rm(ms+'/instrument')
#    s.add('NDPPP '+parset_dir+'/NDPPP-sol.parset msin='+ms+' sol.sourcedb='+sourcedb+' sol.sources='+patch, log=ms+'_sol1.log', cmd_type='NDPPP')
#s.run(check=True)

run_losoto('fr', mss, ['losoto-fr.parset'], outtab='rotationmeasure000', \
    inglobaldb='globaldb', outglobaldb='globaldb-fr', ininstrument='instrument', outinstrument='instrument-fr', putback=True)

#####################################################
# 2: find CROSS DELAY and remve it

# Beam correction DATA -> CORRECTED_DATA
logging.info('Beam correction...')
for ms in mss:
    s.add('NDPPP '+parset_dir+'/NDPPP-beam.parset msin='+ms, log=ms+'_beam.log', cmd_type='NDPPP')
s.run(check=True)

# Correct FR CORRECTED_DATA -> CORRECTED_DATA
logging.info('Faraday rotation correction...')
for ms in mss:
    s.add('NDPPP '+parset_dir+'/NDPPP-cor.parset msin='+ms+' cor.parmdb='+ms+'/instrument-fr cor.correction=RotationMeasure', log=ms+'_corFR.log', cmd_type='NDPPP')
s.run(check=True)

# Smooth data CORRECTED_DATA -> SMOOTHED_DATA (BL-based smoothing)
logging.info('BL-smooth...')
for ms in mss:
    s.add('BLsmooth.py -r -i CORRECTED_DATA -o SMOOTHED_DATA '+ms, log=ms+'_smooth2.log', cmd_type='python')
s.run(check=True)

# Solve cal_SB.MS:SMOOTHED_DATA (only solve)
logging.info('Calibrating...')
for ms in mss:
    check_rm(ms+'/instrument')
    s.add('NDPPP '+parset_dir+'/NDPPP-sol.parset msin='+ms+' sol.sourcedb='+sourcedb+' sol.sources='+patch, log=ms+'_sol2.log', cmd_type='NDPPP')
s.run(check=True)

run_losoto('cd', mss, ['losoto-flag.parset','losoto-cd.parset'], outtab='amplitude000,crossdelay', \
    inglobaldb='globaldb', outglobaldb='globaldb', ininstrument='instrument', outinstrument='instrument-cd', putback=True)

##################################################
# 3: recalibrate without FR

# Beam correction DATA -> CORRECTED_DATA
logging.info('Beam correction...')
for ms in mss:
    s.add('NDPPP '+parset_dir+'/NDPPP-beam.parset msin='+ms, log=ms+'_beam2.log', cmd_type='NDPPP')
s.run(check=True)

# Correct DELAY CORRECTED_DATA (beam corrected) -> CORRECTED_DATA
logging.info('Cross delay correction...')
for ms in mss:
    s.add('NDPPP '+parset_dir+'/NDPPP-cor.parset msin='+ms+' cor.parmdb='+ms+'/instrument-cd cor.correction=gain', log=ms+'_corCD.log', cmd_type='NDPPP')
s.run(check=True)

# Correct FR CORRECTED_DATA -> CORRECTED_DATA
logging.info('Faraday rotation correction...')
for ms in mss:
    s.add('NDPPP '+parset_dir+'/NDPPP-cor.parset msin='+ms+' cor.parmdb='+ms+'/instrument-fr cor.correction=RotationMeasure', log=ms+'_corFR.log', cmd_type='NDPPP')
s.run(check=True)

# Convert to circular CORRECTED_DATA -> CORRECTED_DATA
#logging.info('Converting to circular...')
#for ms in mss:
#    s.add('mslin2circ.py -w -i '+ms+':CORRECTED_DATA -o '+ms+':CORRECTED_DATA', log=ms+'_circ2lin.log', cmd_type='python')
#s.run(check=True)

# Smooth data CORRECTED_DATA -> SMOOTHED_DATA (BL-based smoothing)
logging.info('BL-smooth...')
for ms in mss:
    s.add('BLsmooth.py -r -i CORRECTED_DATA -o SMOOTHED_DATA '+ms, log=ms+'_smooth3.log', cmd_type='python')
s.run(check=True)

# Solve cal_SB.MS:SMOOTHED_DATA (only solve)
logging.info('Calibrating...')
for ms in mss:
    check_rm(ms+'/instrument')
    s.add('NDPPP '+parset_dir+'/NDPPP-sol.parset msin='+ms+' sol.sourcedb='+sourcedb+' sol.sources='+patch, log=ms+'_sol3.log', cmd_type='NDPPP')
s.run(check=True)

#run_losoto('final', mss, ['losoto-flag.parset','losoto-amp.parset','losoto-ph.parset'], outtab='amplitudeSmooth000,phaseOrig000', \
#    inglobaldb='globaldb', outglobaldb='globaldb', ininstrument='instrument', outinstrument='instrument', putback=False)
run_losoto('final', mss, ['losoto-flag.parset','losoto-amp.parset','losoto-ph.parset'], outtab='amplitudeSmooth000,phase000,clock000', \
    inglobaldb='globaldb', outglobaldb='globaldb-clock', ininstrument='instrument', outinstrument='instrument-clock', putback=False)

logging.info("Done.")<|MERGE_RESOLUTION|>--- conflicted
+++ resolved
@@ -94,18 +94,10 @@
 
     if putback:
         for i, ms in enumerate(mss):
-<<<<<<< HEAD
-            tnum = re.findall(r'\d+', ms)[-2]
-            sbnum = re.findall(r'\d+', ms)[-1]
-            check_rm(ms+'/'+outinstrument)
-            os.system('cp -r '+outglobaldb+'/sol000_instrument-'+str(tnum)+'-'+str(sbnum)+' '+ms+'/'+outinstrument)
-=======
             tnum = re.findall(r't\d+', ms)[0][1:]
             sbnum = re.findall(r'SB\d+', ms)[0][2:]
             check_rm(ms+'/'+outinstrument)
             os.system('cp -r '+outglobaldb+'/sol000_instrument-'+str(tnum)+'-'+str(sbnum)+' '+ms+'/'+outinstrument)
-
->>>>>>> 74ca9f66
 
 ###################################################
 
