--- conflicted
+++ resolved
@@ -95,10 +95,9 @@
     if putback:
         for i, ms in enumerate(mss):
             tnum = re.findall(r'\d+', ms)[-2]
-            num = re.findall(r'\d+', ms)[-1]
+            sbnum = re.findall(r'\d+', ms)[-1]
             check_rm(ms+'/'+outinstrument)
-            os.system('cp -r '+outglobaldb+'/sol000_instrument-'+str(tnum)+'-'+str(num)+' '+ms+'/'+outinstrument)
-
+            os.system('cp -r '+outglobaldb+'/sol000_instrument-'+str(tnum)+'-'+str(sbnum)+' '+ms+'/'+outinstrument)
 
 ###################################################
 
@@ -141,11 +140,7 @@
 
 mss = sorted(glob.glob('*.MS'))
 
-<<<<<<< HEAD
-##########################################################
-=======
 ###########################################################
->>>>>>> 74a060b3
 # flag below elev 20 and bad stations, flags will propagate
 logging.info('Flagging...')
 for ms in mss:
@@ -167,17 +162,10 @@
 # Prepare output parmdb
 # TODO: remove as soon as losoto has the proper exporter
 logging.info('Creating fake parmdb...')
-<<<<<<< HEAD
-#for ms in mss:
-#     if os.path.exists(ms+'/instrument-clock'): continue
-#    s.add('calibrate-stand-alone -f --parmdb-name instrument-clock '+ms+' '+parset_dir+'/bbs-fakeparmdb-clock.parset '+skymodel, log=ms+'_fakeparmdb-clock.log', cmd_type='BBS')
-#s.run(check=True)
-=======
 for ms in mss:
     if os.path.exists(ms+'/instrument-clock'): continue
     s.add('calibrate-stand-alone -f --parmdb-name instrument-clock '+ms+' '+parset_dir+'/bbs-fakeparmdb-clock.parset '+skymodel, log=ms+'_fakeparmdb-clock.log', cmd_type='BBS')
 s.run(check=True)
->>>>>>> 74a060b3
 for ms in mss:
     if os.path.exists(ms+'/instrument-fr'): continue
     s.add('calibrate-stand-alone -f --parmdb-name instrument-fr '+ms+' '+parset_dir+'/bbs-fakeparmdb-fr.parset '+skymodel, log=ms+'_fakeparmdb-fr.log', cmd_type='BBS')
