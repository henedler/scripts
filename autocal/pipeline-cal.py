#!/usr/bin/python
# initial calibration of the calibrator in circular, get and corr FR, back to linear, sol flag + effects separation
import sys, os, glob, re
import numpy as np
import pyrap.tables as pt
from astropy.time import Time
from autocal.lib_pipeline import *

parset_dir = '/home/fdg/scripts/autocal/parset_cal'
skymodel = '/home/fdg/scripts/model/calib-simple.skymodel'

if 'tooth' in os.getcwd():
    calname = '3c196'
    datadir = '../cals-bkp/'
    bl2flag = 'CS031LBA\;RS409LBA'
elif 'bootes' in os.getcwd(): # bootes 2013
    calname = os.getcwd().split('/')[-1]
    datadir = '../cals-bkp/'
    bl2flag = 'CS013LBA\;CS031LBA'
elif 'daycomm' in os.getcwd(): # daytest
    calname = os.getcwd().split('/')[-1]
    datadir = '/data/scratch/COMMISSIONING2017/c07-o01/%s' % calname
    bl2flag = 'CS031LBA'
else:
    obs = os.getcwd().split('/')[-2] # assumes .../c05-o07/3c196
    calname = os.getcwd().split('/')[-1] # assumes .../c05-o07/3c196
    datadir = '/lofar5/stsf309/LBAsurvey/%s/%s' % (obs, calname)
    #bl2flag = 'CS031LBA\;RS409LBA\;RS310LBA\;RS210LBA\;RS407LBA'
    bl2flag = 'CS031LBA'


if calname == '3c196':
    sourcedb = '/home/fdg/scripts/model/3C196-allfield.skydb'
    patch = '3C196'
elif calname == '3c380':
    sourcedb = '/home/fdg/scripts/model/calib-simple.skydb'
    patch = '3C380'
elif calname == 'CygA':
    sourcedb = '/home/fdg/scripts/model/A-team_4_CC.skydb'
    patch = 'CygA'

###################################################

set_logger('pipeline-cal.logging')
check_rm('logs')
s = Scheduler(dry=False)
mss = sorted(glob.glob(datadir+'/*MS'))

############################################################
# Avg to 4 chan and 4 sec
# Remove internationals

nchan = find_nchan(mss[0])
timeint = find_timeint(mss[0])
if nchan % 4 != 0 and nchan != 1:
    logging.error('Channels should be a multiple of 4.')
    sys.exit(1)

avg_factor_f = nchan / 4 # to 4 ch/SB
if avg_factor_f < 1: avg_factor_f = 1
avg_factor_t = int(np.round(4/timeint)) # to 4 sec
if avg_factor_t < 1: avg_factor_t = 1

if avg_factor_f != 1 or avg_factor_t != 1:
    logging.info('Average in freq (factor of %i) and time (factor of %i)...' % (avg_factor_f, avg_factor_t))
    for ms in mss:
        msout = ms.replace('.MS','-avg.MS').split('/')[-1]
        if os.path.exists(msout): continue
        s.add('NDPPP '+parset_dir+'/NDPPP-avg.parset msin='+ms+' msout='+msout+' msin.datacolumn=DATA avg.timestep='+str(avg_factor_t)+' avg.freqstep='+str(avg_factor_f), \
                log=msout+'_avg.log', cmd_type='NDPPP')
    s.run(check=True)
    nchan = nchan / avg_factor_f
    timeint = timeint * avg_factor_t
else:
    logging.info('Copy data - no averaging...')
    for ms in mss:
        msout = ms.replace('.MS','-avg.MS').split('/')[-1]
        if os.path.exists(msout): continue
        os.system('cp -r '+ms+' '+msout)

mss = sorted(glob.glob('*.MS'))

###########################################################
## flag below elev 20 and bad stations, flags will propagate
#logging.info('Flagging...')
#for ms in mss:
#    s.add('NDPPP '+parset_dir+'/NDPPP-flag.parset msin='+ms+' msout=. flag1.baseline='+bl2flag+' msin.datacolumn=DATA', \
#            log=ms+'_flag.log', cmd_type='NDPPP')
#s.run(check=True)
#    
## Initial processing (2/2013->2/2014)
#obs = pt.table(mss[0]+'/OBSERVATION', readonly=True, ack=False)
#t = Time(obs.getcell('TIME_RANGE',0)[0]/(24*3600.), format='mjd')
#time = np.int(t.iso.replace('-','')[0:8])
#obs.close()
#if time > 20130200 and time < 20140300:
#    logging.info('Fix beam table...')
#    for ms in mss:
#        s.add('/home/fdg/scripts/fixinfo/fixbeaminfo '+ms, log=ms+'_fixbeam.log')
#    s.run(check=False)
#
## Prepare output parmdb
## TODO: remove as soon as losoto has the proper exporter
#logging.info('Creating fake parmdb...')
##for ms in mss:
##    s.add('calibrate-stand-alone -f --parmdb-name instrument-clock '+ms+' '+parset_dir+'/bbs-fakeparmdb-clock.parset '+skymodel, log=ms+'_fakeparmdb-clock.log', cmd_type='BBS')
##s.run(check=True)
#for ms in mss:
#    s.add('calibrate-stand-alone -f --parmdb-name instrument-fr '+ms+' '+parset_dir+'/bbs-fakeparmdb-fr.parset '+skymodel, log=ms+'_fakeparmdb-fr.log', cmd_type='BBS')
#s.run(check=True)
#for ms in mss:
#    s.add('taql "update '+ms+'/instrument-fr::NAMES set NAME=substr(NAME,0,24)"', log=ms+'_taql.log', cmd_type='general')
#s.run(check=True)
#
## 1: find CROSS DELAY and remve it
#
## Beam correction DATA -> CORRECTED_DATA
#logging.info('Beam correction...')
#for ms in mss:
#    s.add('NDPPP '+parset_dir+'/NDPPP-beam.parset msin='+ms, log=ms+'_beam.log', cmd_type='NDPPP')
#s.run(check=True)
#
## Smooth data CORRECTED_DATA -> SMOOTHED_DATA (BL-based smoothing)
#logging.info('BL-smooth...')
#for ms in mss:
#    s.add('BLsmooth.py -r -i CORRECTED_DATA -o SMOOTHED_DATA '+ms, log=ms+'_smooth.log', cmd_type='python')
#s.run(check=True)
#
## Solve cal_SB.MS:SMOOTHED_DATA (only solve)
#logging.info('Calibrating...')
#for ms in mss:
#    check_rm(ms+'/instrument')
#    s.add('NDPPP '+parset_dir+'/NDPPP-sol.parset msin='+ms+' sol.sourcedb='+sourcedb+' sol.sources='+patch, log=ms+'_sol1.log', cmd_type='NDPPP')
#s.run(check=True)
#
## Prepare and run losoto
#logging.info('Running LoSoTo...')
#check_rm('globaldb')
#os.system('mkdir globaldb')
#check_rm('plots-cd')
#for i, ms in enumerate(mss):
#    if i == 0: os.system('cp -r '+ms+'/ANTENNA '+ms+'/FIELD '+ms+'/sky globaldb/')
#    tnum = re.findall(r'\d+', ms)[-2]
#    sbnum = re.findall(r'\d+', ms)[-1]
#    #logging.debug('Copy instrument of '+ms+' into globaldb/instrument-'+str(tnum)+'-'+str(sbnum))
#    os.system('cp -r '+ms+'/instrument globaldb/instrument-'+str(tnum)+'-'+str(sbnum))
#
#check_rm('plots')
#check_rm('cal1.h5')
#s.add('H5parm_importer.py -v cal1.h5 globaldb', log='losoto1.log', cmd_type='python', processors=1)
#s.run(check=True)
##s.add('losoto -v cal1.h5 '+parset_dir+'/losoto-flag.parset', log='losoto1.log', log_append=True, cmd_type='python', processors='max')
##s.run(check=True)
#os.system('cp -r cal1.h5 cal1.h5-flag')
#s.add('losoto -v cal1.h5 '+parset_dir+'/losoto-cd.parset', log='losoto1.log', log_append=True, cmd_type='python', processors='max')
#s.run(check=True)
#
#s.add('H5parm_exporter.py -v -t amplitude000,crossdelay cal1.h5 globaldb', log='losoto1.log', log_append=True, cmd_type='python', processors=1)
#s.run(check=True)
#os.system('mv plots plots-cd')
#
#for i, ms in enumerate(mss):
#    tnum = re.findall(r'\d+', ms)[-2]
#    num = re.findall(r'\d+', ms)[-1]
#    check_rm(ms+'/instrument-cd')
#    #logging.debug('Copy globaldb/sol000_instrument-'+str(tnum)+'-'+str(num)+' into '+ms+'/instrument-cd')
#    os.system('cp -r globaldb/sol000_instrument-'+str(tnum)+'-'+str(num)+' '+ms+'/instrument-cd')
#
##################################################
## 2: find the FR and remve it
#
## Correct DELAY CORRECTED_DATA (beam corrected) -> CORRECTED_DATA
## TODO: before the beam? definitely before going to circular!
#logging.info('Cross delay correction...')
#for ms in mss:
#    s.add('NDPPP '+parset_dir+'/NDPPP-cor.parset msin='+ms+' cor.parmdb='+ms+'/instrument-cd cor.correction=gain', log=ms+'_corCD.log', cmd_type='NDPPP')
#s.run(check=True)
#
## Convert to circular CORRECTED_DATA -> CORRECTED_DATA
#logging.info('Converting to circular...')
#for ms in mss:
#    s.add('mslin2circ.py -w -i '+ms+':CORRECTED_DATA -o '+ms+':CORRECTED_DATA', log=ms+'_circ2lin.log', cmd_type='python')
#s.run(check=True)
#
## Smooth data CORRECTED_DATA -> SMOOTHED_DATA (BL-based smoothing)
#logging.info('BL-smooth...')
#for ms in mss:
#    s.add('BLsmooth.py -r -i CORRECTED_DATA -o SMOOTHED_DATA '+ms, log=ms+'_smooth.log', cmd_type='python')
#s.run(check=True)
#
## Solve cal_SB.MS:SMOOTHED_DATA (only solve)
#logging.info('Calibrating...')
#for ms in mss:
#    check_rm(ms+'/instrument')
#    s.add('NDPPP '+parset_dir+'/NDPPP-sol.parset msin='+ms+' sol.sourcedb='+sourcedb+' sol.sources='+patch, log=ms+'_sol2.log', cmd_type='NDPPP')
#s.run(check=True)
#
## Prepare and run losoto
#logging.info('Running LoSoTo...')
#check_rm('globaldb')
#check_rm('globaldb-fr')
#os.system('mkdir globaldb')
#os.system('mkdir globaldb-fr')
#check_rm('plots-fr')
#for i, ms in enumerate(mss):
#    if i == 0: os.system('cp -r '+ms+'/ANTENNA '+ms+'/FIELD '+ms+'/sky globaldb/')
#    if i == 0: os.system('cp -r '+ms+'/ANTENNA '+ms+'/FIELD '+ms+'/sky globaldb-fr/')
#    tnum = re.findall(r'\d+', ms)[-2]
#    sbnum = re.findall(r'\d+', ms)[-1]
#    #logging.debug('Copy instrument of '+ms+' into globaldb/instrument-'+str(tnum)+'-'+str(sbnum))
#    os.system('cp -r '+ms+'/instrument globaldb/instrument-'+str(tnum)+'-'+str(sbnum))
#    #logging.debug('Copy instrument-fr of '+ms+' into globaldb-fr/instrument-'+str(tnum)+'-'+str(sbnum))
#    os.system('cp -r '+ms+'/instrument-fr globaldb-fr/instrument-fr-'+str(tnum)+'-'+str(sbnum))
#
#check_rm('plots')
#check_rm('cal2.h5')
#s.add('H5parm_importer.py -v cal2.h5 globaldb', log='losoto2.log', cmd_type='python', processors=1)
#s.run(check=True)
#s.add('losoto -v cal2.h5 '+parset_dir+'/losoto-flag.parset', log='losoto2.log', log_append=True, cmd_type='python', processors='max')
#s.run(check=True)
#os.system('cp -r cal2.h5 cal2.h5-flag')
#s.add('losoto -v cal2.h5 '+parset_dir+'/losoto-fr.parset', log='losoto2.log', log_append=True, cmd_type='python', processors='max')
#s.run(check=True)
## TESTTESTTEST
##s.add('losoto -v cal2.h5 '+parset_dir+'/losoto-amp.parset', log='losoto2.log', log_append=True, cmd_type='python', processors='max')
##s.run(check=True)
##s.add('losoto -v cal2.h5 '+parset_dir+'/losoto-ph.parset', log='losoto2.log', log_append=True, cmd_type='python', processors='max')
##s.run(check=True)
#
#s.add('H5parm_exporter.py -v -t rotationmeasure000 cal2.h5 globaldb-fr', log='losoto2.log', log_append=True, cmd_type='python', processors=1)
#s.run(check=True)
#os.system('mv plots plots-fr')
#
#for i, ms in enumerate(mss):
#    tnum = re.findall(r'\d+', ms)[-2]
#    num = re.findall(r'\d+', ms)[-1]
#    check_rm(ms+'/instrument-fr')
#    #logging.debug('Copy globaldb-fr/sol000_instrument-fr-'+str(tnum)+'-'+str(num)+' into '+ms+'/instrument-fr')
#    os.system('cp -r globaldb-fr/sol000_instrument-fr-'+str(tnum)+'-'+str(num)+' '+ms+'/instrument-fr')
#
##################################################
# 3: recalibrate without FR

# Beam correction DATA -> CORRECTED_DATA
#logging.info('Beam correction...')
#for ms in mss:
#    s.add('NDPPP '+parset_dir+'/NDPPP-beam.parset msin='+ms, log=ms+'_beam2.log', cmd_type='NDPPP')
#s.run(check=True)

# Correct DELAY CORRECTED_DATA (beam corrected) -> CORRECTED_DATA
<<<<<<< HEAD
logging.info('Cross delay correction...')
for ms in mss:
    s.add('NDPPP '+parset_dir+'/NDPPP-cor.parset msin='+ms+' cor.parmdb='+ms+'/instrument-cd cor.correction=gain', log=ms+'_corCD.log', cmd_type='NDPPP')
s.run(check=True)

# Correct FR CORRECTED_DATA -> CORRECTED_DATA
logging.info('Faraday rotation correction...')
for ms in mss:
    s.add('NDPPP '+parset_dir+'/NDPPP-cor.parset msin='+ms+' cor.parmdb='+ms+'/instrument-fr cor.correction=RotationMeasure', log=ms+'_corFR.log', cmd_type='NDPPP')
s.run(check=True)
=======
#logging.info('Cross delay correction...')
#for ms in mss:
#    s.add('NDPPP '+parset_dir+'/NDPPP-cor.parset msin='+ms+' cor.parmdb='+ms+'/instrument-cd cor.correction=gain', log=ms+'_corCD.log', cmd_type='NDPPP')
#s.run(check=True)

# Correct FR CORRECTED_DATA -> CORRECTED_DATA
#logging.info('Faraday rotation correction...')
#for ms in mss:
#    s.add('NDPPP '+parset_dir+'/NDPPP-cor.parset msin='+ms+' cor.parmdb='+ms+'/instrument-fr cor.correction=RotationMeasure', log=ms+'_corFR.log', cmd_type='NDPPP')
#s.run(check=True)
>>>>>>> e1df1546

# Convert to circular CORRECTED_DATA -> CORRECTED_DATA
# NOTE: in linear
#logging.info('Converting to circular...')
#for ms in mss:
#    s.add('mslin2circ.py -w -i '+ms+':CORRECTED_DATA -o '+ms+':CORRECTED_DATA', log=ms+'_circ2lin.log', cmd_type='python')
#s.run(check=True)

# Smooth data CORRECTED_DATA -> SMOOTHED_DATA (BL-based smoothing)
<<<<<<< HEAD
#logging.info('BL-smoothing...')
#for ms in mss:
#    s.add('BLsmooth.py -r -f 1.0 -i CORRECTED_DATA -o SMOOTHED_DATA '+ms, log=ms+'_smooth.log', cmd_type='python')
#s.run(check=True)
=======
logging.info('BL-smoothing...')
for ms in mss:
    s.add('BLsmooth.py -r -a -f 1.0 -i CORRECTED_DATA -o SMOOTHED_DATA '+ms, log=ms+'_smooth.log', cmd_type='python')
s.run(check=True)
>>>>>>> e1df1546

# Solve cal_SB.MS:SMOOTHED_DATA (only solve)
logging.info('Calibrating...')
for ms in mss:
    check_rm(ms+'/instrument')
    s.add('NDPPP '+parset_dir+'/NDPPP-sol.parset msin='+ms+' msin.datacolumn=CORRECTED_DATA sol.sourcedb='+sourcedb+' sol.sources='+patch, log=ms+'_sol3.log', cmd_type='NDPPP')
s.run(check=True)

# Prepare and run losoto
logging.info('Running LoSoTo...')
check_rm('globaldb') # remove it as it was used for the fr
#check_rm('globaldb-clock')
os.system('mkdir globaldb')
#os.system('mkdir globaldb-clock')
check_rm('plots-final')
for i, ms in enumerate(mss):
    if i == 0: os.system('cp -r '+ms+'/ANTENNA '+ms+'/FIELD '+ms+'/sky globaldb/')
#    if i == 0: os.system('cp -r '+ms+'/ANTENNA '+ms+'/FIELD '+ms+'/sky globaldb-clock/')

    tnum = re.findall(r'\d+', ms)[-2]
    sbnum = re.findall(r'\d+', ms)[-1]
    #logging.debug('Copy instrument of '+ms+' into globaldb/instrument-'+str(tnum)+'-'+str(sbnum))
    os.system('cp -r '+ms+'/instrument globaldb/instrument-'+str(tnum)+'-'+str(sbnum))
   
#    # We export clock, need to create a new parmdb
#    logging.debug('Copy instrument-clock of '+ms+' into globaldb-clock/instrument-'+str(num))
#    os.system('cp -r '+ms+'/instrument-clock globaldb-clock/instrument-'+str(num))

check_rm('plots')
os.makedirs('plots')
check_rm('cal3.h5')

s.add('H5parm_importer.py -v cal3.h5 globaldb', log='losoto3.log', cmd_type='python', processors=1)
s.run(check=True)

#s.add('losoto -v cal3.h5 '+parset_dir+'/losoto-flag.parset', log='losoto3.log', log_append=True, cmd_type='python', processors='max')
#s.run(check=True)
#os.system('cp -r cal3.h5 cal3.h5-flag')

s.add('losoto -v cal3.h5 '+parset_dir+'/losoto-amp.parset', log='losoto3.log', log_append=True, cmd_type='python', processors='max')
s.run(check=True)

s.add('losoto -v cal3.h5 '+parset_dir+'/losoto-ph.parset', log='losoto3.log', log_append=True, cmd_type='python', processors='max')
s.run(check=True)

# copy clock+BP
#s.add('H5parm_exporter.py -v -c --soltab amplitudeSmooth000,phase000,clock000 cal3.h5 globaldb-clock', log='losoto3.log', log_append=True, cmd_type='python', processors='max')
#s.run(check=True)

# copy ph+BP
#s.add('H5parm_exporter.py -v -c --soltab amplitudeSmooth000,phaseOrig000 cal3.h5 globaldb', log='losoto3.log', log_append=True, cmd_type='python', processors=1)
#s.run(check=True)

os.system('mv plots plots-final')

logging.info("Done.")<|MERGE_RESOLUTION|>--- conflicted
+++ resolved
@@ -81,222 +81,198 @@
 mss = sorted(glob.glob('*.MS'))
 
 ###########################################################
-## flag below elev 20 and bad stations, flags will propagate
-#logging.info('Flagging...')
+# flag below elev 20 and bad stations, flags will propagate
+logging.info('Flagging...')
+for ms in mss:
+    s.add('NDPPP '+parset_dir+'/NDPPP-flag.parset msin='+ms+' msout=. flag1.baseline='+bl2flag+' msin.datacolumn=DATA', \
+            log=ms+'_flag.log', cmd_type='NDPPP')
+s.run(check=True)
+    
+# Initial processing (2/2013->2/2014)
+obs = pt.table(mss[0]+'/OBSERVATION', readonly=True, ack=False)
+t = Time(obs.getcell('TIME_RANGE',0)[0]/(24*3600.), format='mjd')
+time = np.int(t.iso.replace('-','')[0:8])
+obs.close()
+if time > 20130200 and time < 20140300:
+    logging.info('Fix beam table...')
+    for ms in mss:
+        s.add('/home/fdg/scripts/fixinfo/fixbeaminfo '+ms, log=ms+'_fixbeam.log')
+    s.run(check=False)
+
+# Prepare output parmdb
+# TODO: remove as soon as losoto has the proper exporter
+logging.info('Creating fake parmdb...')
 #for ms in mss:
-#    s.add('NDPPP '+parset_dir+'/NDPPP-flag.parset msin='+ms+' msout=. flag1.baseline='+bl2flag+' msin.datacolumn=DATA', \
-#            log=ms+'_flag.log', cmd_type='NDPPP')
-#s.run(check=True)
-#    
-## Initial processing (2/2013->2/2014)
-#obs = pt.table(mss[0]+'/OBSERVATION', readonly=True, ack=False)
-#t = Time(obs.getcell('TIME_RANGE',0)[0]/(24*3600.), format='mjd')
-#time = np.int(t.iso.replace('-','')[0:8])
-#obs.close()
-#if time > 20130200 and time < 20140300:
-#    logging.info('Fix beam table...')
-#    for ms in mss:
-#        s.add('/home/fdg/scripts/fixinfo/fixbeaminfo '+ms, log=ms+'_fixbeam.log')
-#    s.run(check=False)
-#
-## Prepare output parmdb
-## TODO: remove as soon as losoto has the proper exporter
-#logging.info('Creating fake parmdb...')
-##for ms in mss:
-##    s.add('calibrate-stand-alone -f --parmdb-name instrument-clock '+ms+' '+parset_dir+'/bbs-fakeparmdb-clock.parset '+skymodel, log=ms+'_fakeparmdb-clock.log', cmd_type='BBS')
-##s.run(check=True)
-#for ms in mss:
-#    s.add('calibrate-stand-alone -f --parmdb-name instrument-fr '+ms+' '+parset_dir+'/bbs-fakeparmdb-fr.parset '+skymodel, log=ms+'_fakeparmdb-fr.log', cmd_type='BBS')
-#s.run(check=True)
-#for ms in mss:
-#    s.add('taql "update '+ms+'/instrument-fr::NAMES set NAME=substr(NAME,0,24)"', log=ms+'_taql.log', cmd_type='general')
-#s.run(check=True)
-#
-## 1: find CROSS DELAY and remve it
-#
-## Beam correction DATA -> CORRECTED_DATA
-#logging.info('Beam correction...')
-#for ms in mss:
-#    s.add('NDPPP '+parset_dir+'/NDPPP-beam.parset msin='+ms, log=ms+'_beam.log', cmd_type='NDPPP')
-#s.run(check=True)
-#
-## Smooth data CORRECTED_DATA -> SMOOTHED_DATA (BL-based smoothing)
-#logging.info('BL-smooth...')
-#for ms in mss:
-#    s.add('BLsmooth.py -r -i CORRECTED_DATA -o SMOOTHED_DATA '+ms, log=ms+'_smooth.log', cmd_type='python')
-#s.run(check=True)
-#
-## Solve cal_SB.MS:SMOOTHED_DATA (only solve)
-#logging.info('Calibrating...')
-#for ms in mss:
-#    check_rm(ms+'/instrument')
-#    s.add('NDPPP '+parset_dir+'/NDPPP-sol.parset msin='+ms+' sol.sourcedb='+sourcedb+' sol.sources='+patch, log=ms+'_sol1.log', cmd_type='NDPPP')
-#s.run(check=True)
-#
-## Prepare and run losoto
-#logging.info('Running LoSoTo...')
-#check_rm('globaldb')
-#os.system('mkdir globaldb')
-#check_rm('plots-cd')
-#for i, ms in enumerate(mss):
-#    if i == 0: os.system('cp -r '+ms+'/ANTENNA '+ms+'/FIELD '+ms+'/sky globaldb/')
-#    tnum = re.findall(r'\d+', ms)[-2]
-#    sbnum = re.findall(r'\d+', ms)[-1]
-#    #logging.debug('Copy instrument of '+ms+' into globaldb/instrument-'+str(tnum)+'-'+str(sbnum))
-#    os.system('cp -r '+ms+'/instrument globaldb/instrument-'+str(tnum)+'-'+str(sbnum))
-#
-#check_rm('plots')
-#check_rm('cal1.h5')
-#s.add('H5parm_importer.py -v cal1.h5 globaldb', log='losoto1.log', cmd_type='python', processors=1)
-#s.run(check=True)
-##s.add('losoto -v cal1.h5 '+parset_dir+'/losoto-flag.parset', log='losoto1.log', log_append=True, cmd_type='python', processors='max')
-##s.run(check=True)
-#os.system('cp -r cal1.h5 cal1.h5-flag')
-#s.add('losoto -v cal1.h5 '+parset_dir+'/losoto-cd.parset', log='losoto1.log', log_append=True, cmd_type='python', processors='max')
-#s.run(check=True)
-#
-#s.add('H5parm_exporter.py -v -t amplitude000,crossdelay cal1.h5 globaldb', log='losoto1.log', log_append=True, cmd_type='python', processors=1)
-#s.run(check=True)
-#os.system('mv plots plots-cd')
-#
-#for i, ms in enumerate(mss):
-#    tnum = re.findall(r'\d+', ms)[-2]
-#    num = re.findall(r'\d+', ms)[-1]
-#    check_rm(ms+'/instrument-cd')
-#    #logging.debug('Copy globaldb/sol000_instrument-'+str(tnum)+'-'+str(num)+' into '+ms+'/instrument-cd')
-#    os.system('cp -r globaldb/sol000_instrument-'+str(tnum)+'-'+str(num)+' '+ms+'/instrument-cd')
-#
+#    s.add('calibrate-stand-alone -f --parmdb-name instrument-clock '+ms+' '+parset_dir+'/bbs-fakeparmdb-clock.parset '+skymodel, log=ms+'_fakeparmdb-clock.log', cmd_type='BBS')
+#s.run(check=True)
+for ms in mss:
+    s.add('calibrate-stand-alone -f --parmdb-name instrument-fr '+ms+' '+parset_dir+'/bbs-fakeparmdb-fr.parset '+skymodel, log=ms+'_fakeparmdb-fr.log', cmd_type='BBS')
+s.run(check=True)
+for ms in mss:
+    s.add('taql "update '+ms+'/instrument-fr::NAMES set NAME=substr(NAME,0,24)"', log=ms+'_taql.log', cmd_type='general')
+s.run(check=True)
+
+# 1: find CROSS DELAY and remve it
+
+# Beam correction DATA -> CORRECTED_DATA
+logging.info('Beam correction...')
+for ms in mss:
+    s.add('NDPPP '+parset_dir+'/NDPPP-beam.parset msin='+ms, log=ms+'_beam.log', cmd_type='NDPPP')
+s.run(check=True)
+
+# Smooth data CORRECTED_DATA -> SMOOTHED_DATA (BL-based smoothing)
+logging.info('BL-smooth...')
+for ms in mss:
+    s.add('BLsmooth.py -r -i CORRECTED_DATA -o SMOOTHED_DATA '+ms, log=ms+'_smooth.log', cmd_type='python')
+s.run(check=True)
+
+# Solve cal_SB.MS:SMOOTHED_DATA (only solve)
+logging.info('Calibrating...')
+for ms in mss:
+    check_rm(ms+'/instrument')
+    s.add('NDPPP '+parset_dir+'/NDPPP-sol.parset msin='+ms+' sol.sourcedb='+sourcedb+' sol.sources='+patch, log=ms+'_sol1.log', cmd_type='NDPPP')
+s.run(check=True)
+
+# Prepare and run losoto
+logging.info('Running LoSoTo...')
+check_rm('globaldb')
+os.system('mkdir globaldb')
+check_rm('plots-cd')
+for i, ms in enumerate(mss):
+    if i == 0: os.system('cp -r '+ms+'/ANTENNA '+ms+'/FIELD '+ms+'/sky globaldb/')
+    tnum = re.findall(r'\d+', ms)[-2]
+    sbnum = re.findall(r'\d+', ms)[-1]
+    #logging.debug('Copy instrument of '+ms+' into globaldb/instrument-'+str(tnum)+'-'+str(sbnum))
+    os.system('cp -r '+ms+'/instrument globaldb/instrument-'+str(tnum)+'-'+str(sbnum))
+
+check_rm('plots')
+check_rm('cal1.h5')
+s.add('H5parm_importer.py -v cal1.h5 globaldb', log='losoto1.log', cmd_type='python', processors=1)
+s.run(check=True)
+os.system('cp -r cal1.h5 cal1.h5-flag')
+s.add('losoto -v cal1.h5 '+parset_dir+'/losoto-cd.parset', log='losoto1.log', log_append=True, cmd_type='python', processors='max')
+s.run(check=True)
+
+s.add('H5parm_exporter.py -v -t amplitude000,crossdelay cal1.h5 globaldb', log='losoto1.log', log_append=True, cmd_type='python', processors=1)
+s.run(check=True)
+os.system('mv plots plots-cd')
+
+for i, ms in enumerate(mss):
+    tnum = re.findall(r'\d+', ms)[-2]
+    num = re.findall(r'\d+', ms)[-1]
+    check_rm(ms+'/instrument-cd')
+    #logging.debug('Copy globaldb/sol000_instrument-'+str(tnum)+'-'+str(num)+' into '+ms+'/instrument-cd')
+    os.system('cp -r globaldb/sol000_instrument-'+str(tnum)+'-'+str(num)+' '+ms+'/instrument-cd')
+
+#################################################
+# 2: find the FR and remve it
+
+# Correct DELAY CORRECTED_DATA (beam corrected) -> CORRECTED_DATA
+logging.info('Cross delay correction...')
+for ms in mss:
+    s.add('NDPPP '+parset_dir+'/NDPPP-cor.parset msin='+ms+' cor.parmdb='+ms+'/instrument-cd cor.correction=gain', log=ms+'_corCD.log', cmd_type='NDPPP')
+s.run(check=True)
+
+# Convert to circular CORRECTED_DATA -> CORRECTED_DATA
+logging.info('Converting to circular...')
+for ms in mss:
+    s.add('mslin2circ.py -w -i '+ms+':CORRECTED_DATA -o '+ms+':CORRECTED_DATA', log=ms+'_circ2lin.log', cmd_type='python')
+s.run(check=True)
+
+# Smooth data CORRECTED_DATA -> SMOOTHED_DATA (BL-based smoothing)
+logging.info('BL-smooth...')
+for ms in mss:
+    s.add('BLsmooth.py -r -i CORRECTED_DATA -o SMOOTHED_DATA '+ms, log=ms+'_smooth.log', cmd_type='python')
+s.run(check=True)
+
+# Solve cal_SB.MS:SMOOTHED_DATA (only solve)
+logging.info('Calibrating...')
+for ms in mss:
+    check_rm(ms+'/instrument')
+    s.add('NDPPP '+parset_dir+'/NDPPP-sol.parset msin='+ms+' sol.sourcedb='+sourcedb+' sol.sources='+patch, log=ms+'_sol2.log', cmd_type='NDPPP')
+s.run(check=True)
+
+# Prepare and run losoto
+logging.info('Running LoSoTo...')
+check_rm('globaldb')
+check_rm('globaldb-fr')
+os.system('mkdir globaldb')
+os.system('mkdir globaldb-fr')
+check_rm('plots-fr')
+for i, ms in enumerate(mss):
+    if i == 0: os.system('cp -r '+ms+'/ANTENNA '+ms+'/FIELD '+ms+'/sky globaldb/')
+    if i == 0: os.system('cp -r '+ms+'/ANTENNA '+ms+'/FIELD '+ms+'/sky globaldb-fr/')
+    tnum = re.findall(r'\d+', ms)[-2]
+    sbnum = re.findall(r'\d+', ms)[-1]
+    #logging.debug('Copy instrument of '+ms+' into globaldb/instrument-'+str(tnum)+'-'+str(sbnum))
+    os.system('cp -r '+ms+'/instrument globaldb/instrument-'+str(tnum)+'-'+str(sbnum))
+    #logging.debug('Copy instrument-fr of '+ms+' into globaldb-fr/instrument-'+str(tnum)+'-'+str(sbnum))
+    os.system('cp -r '+ms+'/instrument-fr globaldb-fr/instrument-fr-'+str(tnum)+'-'+str(sbnum))
+
+check_rm('plots')
+check_rm('cal2.h5')
+s.add('H5parm_importer.py -v cal2.h5 globaldb', log='losoto2.log', cmd_type='python', processors=1)
+s.run(check=True)
+s.add('losoto -v cal2.h5 '+parset_dir+'/losoto-flag.parset', log='losoto2.log', log_append=True, cmd_type='python', processors='max')
+s.run(check=True)
+os.system('cp -r cal2.h5 cal2.h5-flag')
+s.add('losoto -v cal2.h5 '+parset_dir+'/losoto-fr.parset', log='losoto2.log', log_append=True, cmd_type='python', processors='max')
+s.run(check=True)
+# TESTTESTTEST
+#s.add('losoto -v cal2.h5 '+parset_dir+'/losoto-amp.parset', log='losoto2.log', log_append=True, cmd_type='python', processors='max')
+#s.run(check=True)
+#s.add('losoto -v cal2.h5 '+parset_dir+'/losoto-ph.parset', log='losoto2.log', log_append=True, cmd_type='python', processors='max')
+#s.run(check=True)
+
+s.add('H5parm_exporter.py -v -t rotationmeasure000 cal2.h5 globaldb-fr', log='losoto2.log', log_append=True, cmd_type='python', processors=1)
+s.run(check=True)
+os.system('mv plots plots-fr')
+
+for i, ms in enumerate(mss):
+    tnum = re.findall(r'\d+', ms)[-2]
+    num = re.findall(r'\d+', ms)[-1]
+    check_rm(ms+'/instrument-fr')
+    #logging.debug('Copy globaldb-fr/sol000_instrument-fr-'+str(tnum)+'-'+str(num)+' into '+ms+'/instrument-fr')
+    os.system('cp -r globaldb-fr/sol000_instrument-fr-'+str(tnum)+'-'+str(num)+' '+ms+'/instrument-fr')
+
 ##################################################
-## 2: find the FR and remve it
-#
-## Correct DELAY CORRECTED_DATA (beam corrected) -> CORRECTED_DATA
-## TODO: before the beam? definitely before going to circular!
-#logging.info('Cross delay correction...')
-#for ms in mss:
-#    s.add('NDPPP '+parset_dir+'/NDPPP-cor.parset msin='+ms+' cor.parmdb='+ms+'/instrument-cd cor.correction=gain', log=ms+'_corCD.log', cmd_type='NDPPP')
-#s.run(check=True)
-#
-## Convert to circular CORRECTED_DATA -> CORRECTED_DATA
+# 3: recalibrate without FR
+
+# Beam correction DATA -> CORRECTED_DATA
+logging.info('Beam correction...')
+for ms in mss:
+    s.add('NDPPP '+parset_dir+'/NDPPP-beam.parset msin='+ms, log=ms+'_beam2.log', cmd_type='NDPPP')
+s.run(check=True)
+
+# Correct DELAY CORRECTED_DATA (beam corrected) -> CORRECTED_DATA
+logging.info('Cross delay correction...')
+for ms in mss:
+    s.add('NDPPP '+parset_dir+'/NDPPP-cor.parset msin='+ms+' cor.parmdb='+ms+'/instrument-cd cor.correction=gain', log=ms+'_corCD.log', cmd_type='NDPPP')
+s.run(check=True)
+
+# Correct FR CORRECTED_DATA -> CORRECTED_DATA
+logging.info('Faraday rotation correction...')
+for ms in mss:
+    s.add('NDPPP '+parset_dir+'/NDPPP-cor.parset msin='+ms+' cor.parmdb='+ms+'/instrument-fr cor.correction=RotationMeasure', log=ms+'_corFR.log', cmd_type='NDPPP')
+s.run(check=True)
+
+# Convert to circular CORRECTED_DATA -> CORRECTED_DATA
 #logging.info('Converting to circular...')
 #for ms in mss:
 #    s.add('mslin2circ.py -w -i '+ms+':CORRECTED_DATA -o '+ms+':CORRECTED_DATA', log=ms+'_circ2lin.log', cmd_type='python')
 #s.run(check=True)
-#
-## Smooth data CORRECTED_DATA -> SMOOTHED_DATA (BL-based smoothing)
-#logging.info('BL-smooth...')
-#for ms in mss:
-#    s.add('BLsmooth.py -r -i CORRECTED_DATA -o SMOOTHED_DATA '+ms, log=ms+'_smooth.log', cmd_type='python')
-#s.run(check=True)
-#
-## Solve cal_SB.MS:SMOOTHED_DATA (only solve)
-#logging.info('Calibrating...')
-#for ms in mss:
-#    check_rm(ms+'/instrument')
-#    s.add('NDPPP '+parset_dir+'/NDPPP-sol.parset msin='+ms+' sol.sourcedb='+sourcedb+' sol.sources='+patch, log=ms+'_sol2.log', cmd_type='NDPPP')
-#s.run(check=True)
-#
-## Prepare and run losoto
-#logging.info('Running LoSoTo...')
-#check_rm('globaldb')
-#check_rm('globaldb-fr')
-#os.system('mkdir globaldb')
-#os.system('mkdir globaldb-fr')
-#check_rm('plots-fr')
-#for i, ms in enumerate(mss):
-#    if i == 0: os.system('cp -r '+ms+'/ANTENNA '+ms+'/FIELD '+ms+'/sky globaldb/')
-#    if i == 0: os.system('cp -r '+ms+'/ANTENNA '+ms+'/FIELD '+ms+'/sky globaldb-fr/')
-#    tnum = re.findall(r'\d+', ms)[-2]
-#    sbnum = re.findall(r'\d+', ms)[-1]
-#    #logging.debug('Copy instrument of '+ms+' into globaldb/instrument-'+str(tnum)+'-'+str(sbnum))
-#    os.system('cp -r '+ms+'/instrument globaldb/instrument-'+str(tnum)+'-'+str(sbnum))
-#    #logging.debug('Copy instrument-fr of '+ms+' into globaldb-fr/instrument-'+str(tnum)+'-'+str(sbnum))
-#    os.system('cp -r '+ms+'/instrument-fr globaldb-fr/instrument-fr-'+str(tnum)+'-'+str(sbnum))
-#
-#check_rm('plots')
-#check_rm('cal2.h5')
-#s.add('H5parm_importer.py -v cal2.h5 globaldb', log='losoto2.log', cmd_type='python', processors=1)
-#s.run(check=True)
-#s.add('losoto -v cal2.h5 '+parset_dir+'/losoto-flag.parset', log='losoto2.log', log_append=True, cmd_type='python', processors='max')
-#s.run(check=True)
-#os.system('cp -r cal2.h5 cal2.h5-flag')
-#s.add('losoto -v cal2.h5 '+parset_dir+'/losoto-fr.parset', log='losoto2.log', log_append=True, cmd_type='python', processors='max')
-#s.run(check=True)
-## TESTTESTTEST
-##s.add('losoto -v cal2.h5 '+parset_dir+'/losoto-amp.parset', log='losoto2.log', log_append=True, cmd_type='python', processors='max')
-##s.run(check=True)
-##s.add('losoto -v cal2.h5 '+parset_dir+'/losoto-ph.parset', log='losoto2.log', log_append=True, cmd_type='python', processors='max')
-##s.run(check=True)
-#
-#s.add('H5parm_exporter.py -v -t rotationmeasure000 cal2.h5 globaldb-fr', log='losoto2.log', log_append=True, cmd_type='python', processors=1)
-#s.run(check=True)
-#os.system('mv plots plots-fr')
-#
-#for i, ms in enumerate(mss):
-#    tnum = re.findall(r'\d+', ms)[-2]
-#    num = re.findall(r'\d+', ms)[-1]
-#    check_rm(ms+'/instrument-fr')
-#    #logging.debug('Copy globaldb-fr/sol000_instrument-fr-'+str(tnum)+'-'+str(num)+' into '+ms+'/instrument-fr')
-#    os.system('cp -r globaldb-fr/sol000_instrument-fr-'+str(tnum)+'-'+str(num)+' '+ms+'/instrument-fr')
-#
-##################################################
-# 3: recalibrate without FR
-
-# Beam correction DATA -> CORRECTED_DATA
-#logging.info('Beam correction...')
-#for ms in mss:
-#    s.add('NDPPP '+parset_dir+'/NDPPP-beam.parset msin='+ms, log=ms+'_beam2.log', cmd_type='NDPPP')
-#s.run(check=True)
-
-# Correct DELAY CORRECTED_DATA (beam corrected) -> CORRECTED_DATA
-<<<<<<< HEAD
-logging.info('Cross delay correction...')
-for ms in mss:
-    s.add('NDPPP '+parset_dir+'/NDPPP-cor.parset msin='+ms+' cor.parmdb='+ms+'/instrument-cd cor.correction=gain', log=ms+'_corCD.log', cmd_type='NDPPP')
-s.run(check=True)
-
-# Correct FR CORRECTED_DATA -> CORRECTED_DATA
-logging.info('Faraday rotation correction...')
-for ms in mss:
-    s.add('NDPPP '+parset_dir+'/NDPPP-cor.parset msin='+ms+' cor.parmdb='+ms+'/instrument-fr cor.correction=RotationMeasure', log=ms+'_corFR.log', cmd_type='NDPPP')
-s.run(check=True)
-=======
-#logging.info('Cross delay correction...')
-#for ms in mss:
-#    s.add('NDPPP '+parset_dir+'/NDPPP-cor.parset msin='+ms+' cor.parmdb='+ms+'/instrument-cd cor.correction=gain', log=ms+'_corCD.log', cmd_type='NDPPP')
-#s.run(check=True)
-
-# Correct FR CORRECTED_DATA -> CORRECTED_DATA
-#logging.info('Faraday rotation correction...')
-#for ms in mss:
-#    s.add('NDPPP '+parset_dir+'/NDPPP-cor.parset msin='+ms+' cor.parmdb='+ms+'/instrument-fr cor.correction=RotationMeasure', log=ms+'_corFR.log', cmd_type='NDPPP')
-#s.run(check=True)
->>>>>>> e1df1546
-
-# Convert to circular CORRECTED_DATA -> CORRECTED_DATA
-# NOTE: in linear
-#logging.info('Converting to circular...')
-#for ms in mss:
-#    s.add('mslin2circ.py -w -i '+ms+':CORRECTED_DATA -o '+ms+':CORRECTED_DATA', log=ms+'_circ2lin.log', cmd_type='python')
-#s.run(check=True)
 
 # Smooth data CORRECTED_DATA -> SMOOTHED_DATA (BL-based smoothing)
-<<<<<<< HEAD
-#logging.info('BL-smoothing...')
-#for ms in mss:
-#    s.add('BLsmooth.py -r -f 1.0 -i CORRECTED_DATA -o SMOOTHED_DATA '+ms, log=ms+'_smooth.log', cmd_type='python')
-#s.run(check=True)
-=======
 logging.info('BL-smoothing...')
 for ms in mss:
-    s.add('BLsmooth.py -r -a -f 1.0 -i CORRECTED_DATA -o SMOOTHED_DATA '+ms, log=ms+'_smooth.log', cmd_type='python')
-s.run(check=True)
->>>>>>> e1df1546
+    s.add('BLsmooth.py -r -i CORRECTED_DATA -o SMOOTHED_DATA '+ms, log=ms+'_smooth.log', cmd_type='python')
+s.run(check=True)
 
 # Solve cal_SB.MS:SMOOTHED_DATA (only solve)
 logging.info('Calibrating...')
 for ms in mss:
     check_rm(ms+'/instrument')
-    s.add('NDPPP '+parset_dir+'/NDPPP-sol.parset msin='+ms+' msin.datacolumn=CORRECTED_DATA sol.sourcedb='+sourcedb+' sol.sources='+patch, log=ms+'_sol3.log', cmd_type='NDPPP')
+    s.add('NDPPP '+parset_dir+'/NDPPP-sol.parset msin='+ms+' sol.sourcedb='+sourcedb+' sol.sources='+patch, log=ms+'_sol3.log', cmd_type='NDPPP')
 s.run(check=True)
 
 # Prepare and run losoto
@@ -326,9 +302,9 @@
 s.add('H5parm_importer.py -v cal3.h5 globaldb', log='losoto3.log', cmd_type='python', processors=1)
 s.run(check=True)
 
-#s.add('losoto -v cal3.h5 '+parset_dir+'/losoto-flag.parset', log='losoto3.log', log_append=True, cmd_type='python', processors='max')
-#s.run(check=True)
-#os.system('cp -r cal3.h5 cal3.h5-flag')
+s.add('losoto -v cal3.h5 '+parset_dir+'/losoto-flag.parset', log='losoto3.log', log_append=True, cmd_type='python', processors='max')
+s.run(check=True)
+os.system('cp -r cal3.h5 cal3.h5-flag')
 
 s.add('losoto -v cal3.h5 '+parset_dir+'/losoto-amp.parset', log='losoto3.log', log_append=True, cmd_type='python', processors='max')
 s.run(check=True)
@@ -341,8 +317,8 @@
 #s.run(check=True)
 
 # copy ph+BP
-#s.add('H5parm_exporter.py -v -c --soltab amplitudeSmooth000,phaseOrig000 cal3.h5 globaldb', log='losoto3.log', log_append=True, cmd_type='python', processors=1)
-#s.run(check=True)
+s.add('H5parm_exporter.py -v -c --soltab amplitudeSmooth000,phaseOrig000 cal3.h5 globaldb', log='losoto3.log', log_append=True, cmd_type='python', processors=1)
+s.run(check=True)
 
 os.system('mv plots plots-final')
 
