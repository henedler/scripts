--- conflicted
+++ resolved
@@ -4,14 +4,6 @@
 import matplotlib as mpl
 mpl.use("Agg")
 
-<<<<<<< HEAD
-=======
-from lib_pipeline_dd import *
-from lib_pipeline_ms import *
-from lib_pipeline_img import *
-
-
->>>>>>> 3fb7b5b3
 def get_cluster():
     """
     Find in which computing cluster the pipeline is running       
