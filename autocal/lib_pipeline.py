#!/usr/bin/python

import os, sys, time, pickle, random, shutil
import subprocess
import logging
from threading import Thread
from Queue import Queue
from scipy.interpolate import interp1d
import numpy as np
import lofar.parmdb as parmdb

from lib_pipeline_ms import *
from lib_pipeline_img import *

def get_cluster():
    """
    Find in which computing cluster the pipeline is running       
    """
    import socket
    hostname = socket.gethostname()
    if hostname == 'lgc1' or hostname == 'lgc2': return 'Hamburg'
    elif 'leidenuniv' in hostname: return 'Leiden'
    elif hostname[0:3] == 'lof': return 'CEP3'
    else: 
        logging.error('Hostname %s unknown.' % hostname)
        return 'Unknown'

def add_coloring_to_emit_ansi(fn):
    # add methods we need to the class
    def new(*args):
        levelno = args[1].levelno
        if(levelno>=50):
            color = '\x1b[31m' # red
        elif(levelno>=40):
            color = '\x1b[31m' # red
        elif(levelno>=30):
            color = '\x1b[33m' # yellow
        elif(levelno>=20):
            color = '\x1b[32m' # green 
        elif(levelno>=10):
            color = '\x1b[35m' # pink
        else:
            color = '\x1b[0m' # normal
        args[1].msg = color + args[1].msg +  '\x1b[0m'  # normal
        return fn(*args)
    return new


def set_logger(filename='pipeline.logging'):
    logger = logging.getLogger()
    logger.setLevel(logging.DEBUG)
    # get rid of all other loggers imported by modules
    for l in logger.handlers: l.setLevel('CRITICAL')
    logging.StreamHandler.emit = add_coloring_to_emit_ansi(logging.StreamHandler.emit)
    # create file handler which logs even debug messages
    check_rm(filename)
    fh = logging.FileHandler(filename)
    fh.setLevel(logging.DEBUG)
    # create console handler with a higher log level
    ch = logging.StreamHandler()
    ch.setLevel(logging.DEBUG)
    # create formatter and add it to the handlers
    formatter = logging.Formatter('%(asctime)s - %(levelname)s - %(message)s')
    fh.setFormatter(formatter)
    ch.setFormatter(formatter)
    # add the handlers to the logger
    logger.addHandler(fh)
    logger.addHandler(ch)
    return logger


def check_rm(regexp):
    """
    Check if file exists and remove it
    Handle reg exp of glob and spaces
    """
    import os, glob
    filenames = regexp.split(' ')
    for filename in filenames:
        # glob is used to check if file exists
        for f in glob.glob(filename):
            os.system('rm -r '+f)


def size_from_facet(img, c_coord, pixsize):
    """
    Given an image, a new centre find the smallest image size which cover the whole image.
    img = CASA-image name
    c_coord = [ra,dec] in degrees, the wanted image centre
    pixsize = in arcsec, the final image will have this pixels size, so a rescaling might be needed
    """
    import pyrap.images
    img = pyrap.images.image(img)
    c = img.coordinates()
    # assumes images in a standard casa shape
    assert c.get_axes()[2] == ['Declination', 'Right Ascension']
    # assume same increment in image axes
    assert abs(c.get_increment()[2][0]) == abs(c.get_increment()[2][1])
    cen_y, cen_x = img.topixel([1,1,c_coord[1]*np.pi/180., c_coord[0]*np.pi/180.])[2:]
    max_y, max_x = img.shape()[2:]
    max_dist = max(max(cen_x, max_x - cen_x), max(cen_y, max_y - cen_y))
    max_dist = max_dist * abs(c.get_increment()[2][0])*180/np.pi*3600 / pixsize
    if max_dist > 6400: return 6400
    # multiply distance *2 (so to have the image size) and add 100% to be conservative
    max_dist = (max_dist*2)*2
    goodvalues = np.array([6400,6144,5600,5400,5184,5000,4800,4608,4320,4096,3840,3600,3200,3072,2880,2560,2304,2048, 1600, 1536, 1200, 1024, 800, 512, 256, 128])
    shape = min(goodvalues[np.where(goodvalues>=max_dist)])
    del img
    return shape


class Scheduler():
    def __init__(self, qsub = None, max_threads = None, max_processors = None, log_dir = 'logs', dry = False):
        """
        qsub: if true call a shell script which call qsub and then wait 
        for the process to finish before returning
        max_threads: max number of parallel processes
        dry: don't schedule job
        max_processors: max number of processors in a node (ignored if qsub=False)
        """
        self.cluster = get_cluster()
        self.qsub = qsub
        # if qsub/max_thread/max_processors not set, guess from the cluster
        # if they are set, double check number are reasonable
        if self.qsub == None:
            if self.cluster == 'Hamburg': self.qsub = True
            else: self.qsub = False
        else:
            if (self.qsub == False and self.cluster == 'Hamburg') or \
               (self.qsub == True and (self.cluster == 'Leiden' or self.cluster == 'CEP3')):
                logging.critical('Qsub set to %s and cluster is %s.' % (str(qsub), self.cluster))
                sys.exit(1)

        if max_threads == None:
            if self.cluster == 'Hamburg': self.max_threads = 64
            elif self.cluster == 'Leiden': self.max_threads = 32
            elif self.cluster == 'CEP3': self.max_threads = 40
            else: self.max_threads = 12
        else:
            self.max_threads = max_threads

        if max_processors == None:
            if self.cluster == 'Hamburg': self.max_processors = 6
            elif self.cluster == 'Leiden': self.max_processors = 32
            elif self.cluster == 'CEP3': self.max_processors = 40
            else: self.max_processors = 12
        else:
            self.max_processors = max_processors

        self.dry = dry
        logging.info("Scheduler initialized for cluster "+self.cluster+" (Nproc: "+str(self.max_threads)+", multinode: "+str(self.qsub)+", max_processors: "+str(self.max_processors)+").")

        self.action_list = []
        self.log_list = [] # list of 2-lenght tuple of the type: (log filename, type of action)

        if not os.path.isdir(log_dir):
            logging.info('Creating log dir "'+log_dir+'".')
            os.makedirs(log_dir)
        self.log_dir = log_dir

    def add(self, cmd='', log='', log_append = False, cmd_type='', processors = None):
        """
        Add cmd to the scheduler list
        cmd: the command to run
        log: log file name that can be checked at the end
        log_append: if true append, otherwise replace
        cmd_type: can be a list of known command types as "BBS", "NDPPP"...
        processors: number of processors to use, can be "max" to automatically use max number of processors per node
        """
        if log != '': log = self.log_dir+'/'+log
        if log != '' and not log_append: cmd += ' > '+log+' 2>&1'
        if log != '' and log_append: cmd += ' >> '+log+' 2>&1'

        if processors != None and processors == 'max': processors = self.max_processors

        if self.qsub:
            # if number of processors not specified, try to find automatically
            if processors == None:
                processors = 1 # default use single CPU
                if "calibrate-stand-alone" == cmd[:21]: processors = 1
                if "NDPPP" == cmd[:5]: processors = 1
                if "wsclean" == cmd[:7]: processors = self.max_processors
                if "awimager" == cmd[:8]: processors = self.max_processors
            if processors > self.max_processors: processors = self.max_processors
            self.action_list.append([str(processors),'\''+cmd+'\''])
        else:
            self.action_list.append(cmd)

        if log != '':
            self.log_list.append((log,cmd_type))

    def add_casa(self, cmd = '', params = {}, wkd = None, log = '', log_append = False, processors = None):
        """
        Run a casa command pickling the parameters passed in params
        NOTE: running casa commands in parallel is a problem for the log file, better avoid
        alternatively all used MS and CASA must be in a separate working dir

        wkd = working dir (logs and pickle are in the pipeline dir)
        """

        if processors != None and processors == 'max': processors = self.max_processors
        if processors == None: processors=self.max_processors # default use entire node

        # since CASA can run in another dir, be sure log and pickle are in the pipeline working dir
        if log != '': log = os.getcwd()+'/'+self.log_dir+'/'+log
        pfile = os.getcwd()+'/casaparams_'+str(random.randint(0,1e9))+'.pickle'
        pickle.dump( params, open( pfile, "wb" ) )

        # exec in the script dir?
        if wkd == None: casacmd = 'casa --nogui --log2term --nologger -c '+cmd+' '+pfile
        elif os.path.isdir(wkd):
            casacmd = 'cd '+wkd+'; casa --nogui --log2term --nologger -c '+cmd+' '+pfile
        else:
            logging.error('Cannot find CASA working dir: '+wkd)
            sys.exit(1)

        if self.qsub:
            if log != '' and not log_append: casacmd = str(processors)+' \''+casacmd+' > '+log+' 2>&1'
            elif log != '' and log_append: casacmd = str(processors)+' \''+casacmd+' >> '+log+' 2>&1'
            else: casacmd = str(processors)+' \''+casacmd

            # clean up casa remnants in Hamburg cluster
            if self.cluster == 'Hamburg':
                self.action_list.append(casacmd+'; killall -9 -r dbus-daemon Xvfb python casa\*\'')
                if processors != self.max_processors:
                    logging.error('To clean annoying CASA remnants no more than 1 CASA per node is allowed.')
                    sys.exit(1)
            else:
                self.action_list.append(casacmd+'\'')
        else:
            if log != '' and not log_append: self.action_list.append(casacmd+' > '+log+' 2>&1')
            elif log != '' and log_append: self.action_list.append(casacmd+' >> '+log+' 2>&1')
            else: self.action_list.append(casacmd)

        if log != '':
            self.log_list.append((log,'CASA'))

    def run(self, check=False, max_threads=None):
        """
        If check=True then a check is done on every log in the log_list
        if max_thread != None, then it overrides the global values, useful for special commands that need a lower number of threads
        """
        def worker(queue):
            for cmd in iter(queue.get, None):
                if self.qsub and self.cluster == 'Hamburg':
                    # run in priority nodes
                    #cmd = 'salloc --job-name LBApipe --reservation=important_science --time=24:00:00 --nodes=1 --tasks-per-node='+cmd[0]+\
                    #        ' /usr/bin/srun --ntasks=1 --nodes=1 --preserve-env \''+cmd[1]+'\''
<<<<<<< HEAD
                    # run on all cluster
                    cmd = 'salloc --job-name LBApipe --time=24:00:00 --nodes=1 --tasks-per-node='+cmd[0]+\
                            ' /usr/bin/srun --ntasks=1 --nodes=1 --preserve-env \''+cmd[1]+'\''
                elif self.qsub and self.cluster == 'Leiden': cmd = 'qsub_waiter_lei.sh '+cmd[0]+' '+cmd[1]+' >> qsub.log'
=======
                #elif self.qsub and self.cluster == 'Leiden': cmd = 'qsub_waiter_lei.sh '+cmd[0]+' '+cmd[1]+' >> qsub.log'
>>>>>>> 9e9dd8a1
                subprocess.call(cmd, shell=True)
    
        if max_threads == None: max_threads = self.max_threads
        q = Queue()
        threads = [Thread(target=worker, args=(q,)) for _ in range(max_threads)]
    
        for i, t in enumerate(threads): # start workers
            t.daemon = True
            t.start()
    
        for action in self.action_list:
            if self.dry: continue # don't schedule if dry run
            q.put_nowait(action)
        for _ in threads: q.put(None) # signal no more commands
        for t in threads: t.join()

        # check outcomes on logs
        if check:
            for log, cmd_type in self.log_list:
                self.check_run(log, cmd_type)

        # reset list of commands
        self.action_list = []
        self.log_list = []

    def check_run(self, log='', cmd_type=''):
        """
        Produce a warning if a command didn't close the log properly i.e. it crashed
        NOTE: grep, -L inverse match, -l return only filename
        """

        if not os.path.exists(log):
            logging.warning('No log file found to check results: '+log)
            return 1

        if cmd_type == 'BBS':
            out = subprocess.check_output('grep -L success '+log+' ; exit 0', shell=True, stderr=subprocess.STDOUT)
            if out != '':
                logging.error('BBS run problem on:\n'+out)
                return 1

        elif cmd_type == 'NDPPP':
            out = subprocess.check_output('grep -L "Finishing processing" '+log+' ; exit 0', shell=True, stderr=subprocess.STDOUT)
            out += subprocess.check_output('grep -l "**** uncaught exception ****" '+log+' ; exit 0', shell=True, stderr=subprocess.STDOUT)
            if out != '':
                logging.error('NDPPP run problem on:\n'+out)
                return 1

        elif cmd_type == 'CASA':
            out = subprocess.check_output('grep -l "[a-z]Error" '+log+' ; exit 0', shell=True, stderr=subprocess.STDOUT)
            out += subprocess.check_output('grep -l "An error occurred running" '+log+' ; exit 0', shell=True, stderr=subprocess.STDOUT)
            out += subprocess.check_output('grep -l "\*\*\* Error \*\*\*" '+log+' ; exit 0', shell=True, stderr=subprocess.STDOUT)
            if out != '':
                logging.error('CASA run problem on:\n'+out)
                return 1

        elif cmd_type == 'wsclean':
            out = subprocess.check_output('grep -l "exception occurred" '+log+' ; exit 0', shell=True, stderr=subprocess.STDOUT)
            out += subprocess.check_output('grep -L "Cleaning up temporary files..." '+log+' ; exit 0', shell=True, stderr=subprocess.STDOUT)
            if out != '':
                logging.error('WSClean run problem on:\n'+out)
                return 1

        elif cmd_type == 'python':
            out = subprocess.check_output('grep -l "[a-z]*Error" '+log+' ; exit 0', shell=True, stderr=subprocess.STDOUT)
            out += subprocess.check_output('grep -l "[a-z]*Critical" '+log+' ; exit 0', shell=True, stderr=subprocess.STDOUT)
            if out != '':
                logging.error('Python run problem on:\n'+out)
                return 1

        elif cmd_type == 'general':
            out = subprocess.check_output('grep -l -i "error" '+log+' ; exit 0', shell=True, stderr=subprocess.STDOUT)
            if out != '':
                logging.error('Run problem on:\n'+out)
                return 1

        else:
            logging.warning('Unknown command type for log checking: "'+cmd_type+'"')
            return 1

        return 0<|MERGE_RESOLUTION|>--- conflicted
+++ resolved
@@ -246,14 +246,10 @@
                     # run in priority nodes
                     #cmd = 'salloc --job-name LBApipe --reservation=important_science --time=24:00:00 --nodes=1 --tasks-per-node='+cmd[0]+\
                     #        ' /usr/bin/srun --ntasks=1 --nodes=1 --preserve-env \''+cmd[1]+'\''
-<<<<<<< HEAD
                     # run on all cluster
                     cmd = 'salloc --job-name LBApipe --time=24:00:00 --nodes=1 --tasks-per-node='+cmd[0]+\
                             ' /usr/bin/srun --ntasks=1 --nodes=1 --preserve-env \''+cmd[1]+'\''
-                elif self.qsub and self.cluster == 'Leiden': cmd = 'qsub_waiter_lei.sh '+cmd[0]+' '+cmd[1]+' >> qsub.log'
-=======
                 #elif self.qsub and self.cluster == 'Leiden': cmd = 'qsub_waiter_lei.sh '+cmd[0]+' '+cmd[1]+' >> qsub.log'
->>>>>>> 9e9dd8a1
                 subprocess.call(cmd, shell=True)
     
         if max_threads == None: max_threads = self.max_threads
