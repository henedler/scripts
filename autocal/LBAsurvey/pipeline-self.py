--- conflicted
+++ resolved
@@ -22,12 +22,12 @@
 parset_dir = '/home/fdg/scripts/autocal/LBAsurvey/parset_self/'
 
 # Tooth
-skymodel = '/home/fdg/scripts/autocal/LBAsurvey/toothbrush.LBA.skymodel' # for this model remove beam in parset_self/NDPPP-predict.parset
-sourcedb = '/home/fdg/scripts/autocal/LBAsurvey/toothbrush.LBA.skydb'
+#skymodel = '/home/fdg/scripts/autocal/LBAsurvey/toothbrush.LBA.skymodel' # for this model remove beam in parset_self/NDPPP-predict.parset
+#sourcedb = '/home/fdg/scripts/autocal/LBAsurvey/toothbrush.LBA.skydb'
 
 # Survey
-#skymodel = '/home/fdg/scripts/autocal/LBAsurvey/skymodels/%s_%s.skymodel' % (os.getcwd().split('/')[-2], os.getcwd().split('/')[-1])
-#sourcedb = '/home/fdg/scripts/autocal/LBAsurvey/skymodels/%s_%s.skydb' % (os.getcwd().split('/')[-2], os.getcwd().split('/')[-1])
+skymodel = '/home/fdg/scripts/autocal/LBAsurvey/skymodels/%s_%s.skymodel' % (os.getcwd().split('/')[-2], os.getcwd().split('/')[-1])
+sourcedb = '/home/fdg/scripts/autocal/LBAsurvey/skymodels/%s_%s.skydb' % (os.getcwd().split('/')[-2], os.getcwd().split('/')[-1])
 
 niter = 2
 
@@ -88,18 +88,17 @@
 nchan = find_nchan(mss[0])
 concat_ms = 'mss/concat.MS'
 
-<<<<<<< HEAD
 #####################################################################################################
 # Add model to MODEL_DATA
 logging.info('Add model to MODEL_DATA...')
 # copy sourcedb into each MS to prevent concurrent access from multiprocessing to the sourcedb
-sourcedb_basename = sourcedb.split('/')[-1]
-for ms in mss:
-    check_rm(ms+'/'+sourcedb_basename)
-    os.system('cp -r '+sourcedb+' '+ms)
-for ms in mss:
-    s.add('NDPPP '+parset_dir+'/NDPPP-predict.parset msin='+ms+' pre.sourcedb='+ms+'/'+sourcedb_basename, log=ms+'_pre.log', cmd_type='NDPPP', processors=3)
-s.run(check=True)
+#sourcedb_basename = sourcedb.split('/')[-1]
+#for ms in mss:
+#    check_rm(ms+'/'+sourcedb_basename)
+#    os.system('cp -r '+sourcedb+' '+ms)
+#for ms in mss:
+#    s.add('NDPPP '+parset_dir+'/NDPPP-predict.parset msin='+ms+' pre.sourcedb='+ms+'/'+sourcedb_basename, log=ms+'_pre.log', cmd_type='NDPPP', processors=3)
+#s.run(check=True)
 
 ## 1. find and remove FR
 
@@ -108,7 +107,7 @@
 logging.info('BL-based smoothing...')
 for ms in mss:
     s.add('BLavg.py -r -w -i DATA -o SMOOTHED_DATA '+ms, log=ms+'_smooth.log', cmd_type='python', processors='max')
-s.run(check=True, max_threads=2)
+s.run(check=True, max_threads=6)
 
 ##################################################################################################
 # solve+correct TEC - group*_TC.MS:SMOOTHED_DATA -> group*_TC.MS:CORRECTED_DATA (circular, smooth, TEC-calibrated)
@@ -119,7 +118,6 @@
     check_rm(ms+'/instrument-tecinit')
     s.add('NDPPP '+parset_dir+'/NDPPP-solTEC.parset msin='+ms+' cal.parmdb='+ms+'/instrument-tecinit', log=ms+'_sol-tecinit.log', cmd_type='NDPPP')
 s.run(check=True)
-sys.exit()
 for ms in mss:
     s.add('NDPPP '+parset_dir+'/NDPPP-corTEC.parset msin='+ms+' msin.datacolumn=SMOOTHED_DATA \
             cor1.parmdb='+ms+'/instrument-tecinit cor2.parmdb='+ms+'/instrument-tecinit', log=ms+'_cor-tecinit.log', cmd_type='NDPPP')
@@ -186,11 +184,10 @@
 
 ###################################################################################################
 # To linear - SB.MS:DATA -> SB.MS:CORRECTED_DATA (linear)
-# TODO: better stay in circular?
 logging.info('Convert to linear...')
 for ms in mss:
     s.add('/home/fdg/scripts/mslin2circ.py -s -w -r -i '+ms+':DATA -o '+ms+':CORRECTED_DATA', log=ms+'_circ2lin.log', cmd_type='python')
-s.run(check=True, max_threads=1)
+s.run(check=True)
 
 ####################################################
 # Correct FR SB.MS:CORRECTED_DATA->DATA_INIT
@@ -201,191 +198,70 @@
 
 ###################################################################################################
 # To circular - SB.MS:DATA_INIT -> SB.MS:INIT_DATA (circular)
+# TODO: better stay in circular?
 logging.info('Convert to circular...')
 for ms in mss:
     s.add('/home/fdg/scripts/mslin2circ.py -s -w -i '+ms+':DATA_INIT -o '+ms+':DATA_INIT', log=ms+'_circ2lin.log', cmd_type='python')
-s.run(check=True, max_threads=1)
+s.run(check=True)
 
 # 2: recalibrate without FR
 
-=======
-####################################################################################################
-## Add model to MODEL_DATA
-#logging.info('Add model to MODEL_DATA...')
-## copy sourcedb into each MS to prevent concurrent access from multiprocessing to the sourcedb
-#sourcedb_basename = sourcedb.split('/')[-1]
-#for ms in mss:
-#    check_rm(ms+'/'+sourcedb_basename)
-#    os.system('cp -r '+sourcedb+' '+ms)
-#for ms in mss:
-#    s.add('NDPPP '+parset_dir+'/NDPPP-predict.parset msin='+ms+' pre.sourcedb='+ms+'/'+sourcedb_basename, log=ms+'_pre.log', cmd_type='NDPPP', processors=3)
-#s.run(check=True)
-#
-### 1. find and remove FR
-#
-#################################################################################################
-## Smooth DATA -> SMOOTHED_DATA (circular, smooth)
-#logging.info('BL-based smoothing...')
-#for ms in mss:
-#    s.add('BLavg.py -r -w -i DATA -o SMOOTHED_DATA '+ms, log=ms+'_smooth.log', cmd_type='python', processors='max')
-#s.run(check=True, max_threads=2)
-#
-##################################################################################################
-## solve+correct TEC - group*_TC.MS:SMOOTHED_DATA -> group*_TC.MS:CORRECTED_DATA (circular, smooth, TEC-calibrated)
-## TODO: merge in a single step with new NDPPP
-## TODO: calibrate also fast CSA?
-#logging.info('Calibrating TEC...')
-#for ms in mss:
-#    check_rm(ms+'/instrument-tecinit')
-#    s.add('NDPPP '+parset_dir+'/NDPPP-solTEC.parset msin='+ms+' cal.parmdb='+ms+'/instrument-tecinit', log=ms+'_sol-tecinit.log', cmd_type='NDPPP')
-#s.run(check=True)
-#for ms in mss:
-#    s.add('NDPPP '+parset_dir+'/NDPPP-corTEC.parset msin='+ms+' msin.datacolumn=SMOOTHED_DATA \
-#            cor1.parmdb='+ms+'/instrument-tecinit cor2.parmdb='+ms+'/instrument-tecinit', log=ms+'_cor-tecinit.log', cmd_type='NDPPP')
-#s.run(check=True)
-#
->>>>>>> 0c57df7e
 ###############################################################################################
-## Solve G SB.MS:CORRECTED_DATA (only solve)
-## NOTE: test with solint=10 and nchan=8
-#logging.info('Calibrating G...')
-#for ms in mss:
-#    check_rm(ms+'/instrument-ginit')
-#    s.add('NDPPP '+parset_dir+'/NDPPP-solG.parset msin='+ms+' msin.datacolumn=CORRECTED_DATA cal.parmdb='+ms+'/instrument-ginit cal.solint=10 cal.nchan=8', log=ms+'_sol-g.log', cmd_type='NDPPP')
-#s.run(check=True)
-#
-###################################################################################
-## Preapre fake FR parmdb
-#logging.info('Prepare fake FR parmdb...')
-#for ms in mss:
-#    s.add('calibrate-stand-alone -f --parmdb-name instrument-fr '+ms+' '+parset_dir+'/bbs-fakeparmdb-fr.parset '+skymodel, log=ms+'_fakeparmdb-fr.log', cmd_type='BBS')
-#s.run(check=True)
-#for ms in mss:
-#    s.add('taql "update '+ms+'/instrument-fr::NAMES set NAME=substr(NAME,0,24)"', log=ms+'_taql.log', cmd_type='general')
-#s.run(check=True)
-#
-## merge parmdbs
-#logging.info('Merging instrument tables...')
-#for ms in mss:
-#    merge_parmdb(ms+'/instrument-tecinit', ms+'/instrument-ginit', ms+'/instrument', clobber=True)
-#
-##################################################
-## Prepare and run losoto
-#check_rm('globaldb')
-#check_rm('globaldb-fr')
-#os.system('mkdir globaldb')
-#os.system('mkdir globaldb-fr')
-#for i, ms in enumerate(mss):
-#    if i == 0: os.system('cp -r '+ms+'/ANTENNA '+ms+'/FIELD '+ms+'/sky globaldb/')
-#    if i == 0: os.system('cp -r '+ms+'/ANTENNA '+ms+'/FIELD '+ms+'/sky globaldb-fr/')
-#    num = re.findall(r'\d+', ms)[-1]
-#    logging.debug('Copy instrument of '+ms+' into globaldb/instrument-'+str(num))
-#    os.system('cp -r '+ms+'/instrument globaldb/instrument-'+str(num))
-#    logging.debug('Copy instrument-fr of '+ms+' into globaldb-fr/instrument-'+str(num))
-#    os.system('cp -r '+ms+'/instrument-fr globaldb-fr/instrument-fr-'+str(num))
-#
-#logging.info('Running LoSoTo...')
-#check_rm('plots')
-#check_rm('global-fr.h5')
-#s.add('H5parm_importer.py -v global-fr.h5 globaldb', log='losoto1.log', cmd_type='python', processors=1)
-#s.run(check=True)
-#s.add('losoto -v global-fr.h5 '+parset_dir+'/losoto-plot.parset', log='losoto1.log', log_append=True, cmd_type='python', processors='max')
-#s.run(check=True)
-#s.add('losoto -v global-fr.h5 '+parset_dir+'/losoto-fr.parset', log='losoto1.log', log_append=True, cmd_type='python', processors='max')
-#s.run(check=True)
-#s.add('H5parm_exporter.py -v -t rotationmeasure000 global-fr.h5 globaldb-fr', log='losoto1.log', log_append=True, cmd_type='python', processors=1)
-#s.run(check=True)
-#os.system('mv plots self/solutions/plots-fr')
-#os.system('mv global-fr.h5 self/solutions')
-#
-#for i, ms in enumerate(mss):
-#    num = re.findall(r'\d+', ms)[-1]
-#    check_rm(ms+'/instrument-fr')
-#    logging.debug('Copy globaldb-fr/sol000_instrument-fr-'+str(num)+' into '+ms+'/instrument-fr')
-#    os.system('cp -r globaldb-fr/sol000_instrument-fr-'+str(num)+' '+ms+'/instrument-fr')
-#
-#sys.exit(1)
-#
-####################################################################################################
-## To linear - SB.MS:DATA -> SB.MS:CORRECTED_DATA (linear)
-## TODO: better stay in circular?
-#logging.info('Convert to linear...')
-#for ms in mss:
-#    s.add('/home/fdg/scripts/mslin2circ.py -s -w -r -i '+ms+':DATA -o '+ms+':CORRECTED_DATA', log=ms+'_circ2lin.log', cmd_type='python')
-#s.run(check=True, max_threads=1)
-#
-#####################################################
-## Correct FR SB.MS:CORRECTED_DATA->DATA_INIT
-#logging.info('Faraday rotation correction...')
-#for ms in mss:
-#    s.add('NDPPP '+parset_dir+'/NDPPP-corFR.parset msin='+ms+' cor.parmdb='+ms+'/instrument-fr', log=ms+'_corFR.log', cmd_type='NDPPP')
-#s.run(check=True)
-#
-####################################################################################################
-## To circular - SB.MS:DATA_INIT -> SB.MS:INIT_DATA (circular)
-#logging.info('Convert to circular...')
-#for ms in mss:
-#    s.add('/home/fdg/scripts/mslin2circ.py -s -w -i '+ms+':DATA_INIT -o '+ms+':DATA_INIT', log=ms+'_circ2lin.log', cmd_type='python')
-#s.run(check=True, max_threads=1)
-#
-## 2: recalibrate without FR
-#
-################################################################################################
-## Create columns
-#logging.info('Creating MODEL_DATA_HIGHRES, SUBTRACTED_DATA...')
-#for ms in mss:
-#    s.add('addcol2ms.py -m '+ms+' -c MODEL_DATA_HIGHRES,SUBTRACTED_DATA', log=ms+'_addcol.log', cmd_type='python')
-#s.run(check=True, max_threads=2)
-#
+# Create columns
+logging.info('Creating MODEL_DATA_HIGHRES, SUBTRACTED_DATA...')
+for ms in mss:
+    s.add('addcol2ms.py -m '+ms+' -c MODEL_DATA_HIGHRES,SUBTRACTED_DATA', log=ms+'_addcol.log', cmd_type='python')
+s.run(check=True, max_threads=2)
+
 #####################################################################################################
-### Self-cal cycle
+# Self-cal cycle
 for c in xrange(niter):
-#    logging.info('Start selfcal cycle: '+str(c))
-#
-#    #################################################################################################
-#    # Smooth DATA_INIT -> SMOOTHED_DATA
-#    logging.info('BL-based smoothing...')
-#    for ms in mss:
-#        s.add('BLavg.py -r -w -i DATA_INIT -o SMOOTHED_DATA '+ms, log=ms+'_smooth-c'+str(c)+'.log', cmd_type='python', processors='max')
-#    s.run(check=True, max_threads=2)
-#
-#    if c == 0:
-#        # on first cycle concat (need to be done after smoothing)
-#        logging.info('Concatenating TCs...')
-#        check_rm(concat_ms+'*')
-#        pt.msutil.msconcat(mss, concat_ms, concatTime=False)
-#
-#    # solve TEC - group*_TC.MS:SMOOTHED_DATA
-#    logging.info('Solving TEC...')
-#    for ms in mss:
-#        check_rm(ms+'/instrument-tec')
-#        s.add('NDPPP '+parset_dir+'/NDPPP-solTEC.parset msin='+ms+' cal.parmdb='+ms+'/instrument-tec', log=ms+'_sol-tec-c'+str(c)+'.log', cmd_type='NDPPP')
-#    s.run(check=True)
-#
-#    # LoSoTo plot
-#    # TODO: add flagging
-#    losoto(c, mss, parset_dir+'/losoto-plot.parset', instrument_in='instrument-tec', instrument_out='instrument-tec')
-#
-#    # correct TEC - group*_TC.MS:DATA_INIT -> group*_TC.MS:CORRECTED_DATA
-#    logging.info('Correcting TEC...')
-#    for ms in mss:
-#        s.add('NDPPP '+parset_dir+'/NDPPP-corTEC.parset msin='+ms+' msin.datacolumn=DATA_INIT cor1.parmdb='+ms+'/instrument-tec cor2.parmdb='+ms+'/instrument-tec', \
-#                log=ms+'_cor-tec-c'+str(c)+'.log', cmd_type='NDPPP')
-#    s.run(check=True)
-#
-#    ################################################################################################
-#    ## Solve SB.MS:CORRECTED_DATA (only solve)
-#    ## TESTTESTTEST
-#    #logging.info('Calibrating G...')
-#    #for ms in mss:
-#    #    check_rm(ms+'/instrument-g')
-#    #    s.add('NDPPP '+parset_dir+'/NDPPP-solG.parset msin='+ms+' msin.datacolumn=CORRECTED_DATA cal.parmdb='+ms+'/instrument-g cal.solint=30 cal.nchan=4', log=ms+'_sol-g-c'+str(c)+'.log', cmd_type='NDPPP')
-#    #s.run(check=True)
-#    #losoto(c, mss, parset_dir+'/losoto-fr.parset', instrument_in='instrument-g', instrument_out='instrument-g')
-#
-#    logging.info('Restoring WEIGHT_SPECTRUM before imaging...')
-#    s.add('taql "update '+concat_ms+' set WEIGHT_SPECTRUM = WEIGHT_SPECTRUM_ORIG"', log='taql-resetweights-c'+str(c)+'.log', cmd_type='general')
-#    s.run(check=True)
+    logging.info('Start selfcal cycle: '+str(c))
+
+    #################################################################################################
+    # Smooth DATA_INIT -> SMOOTHED_DATA
+    logging.info('BL-based smoothing...')
+    for ms in mss:
+        s.add('BLavg.py -r -w -i DATA_INIT -o SMOOTHED_DATA '+ms, log=ms+'_smooth-c'+str(c)+'.log', cmd_type='python', processors='max')
+    s.run(check=True, max_threads=6)
+
+    if c == 0:
+        # on first cycle concat (need to be done after smoothing)
+        logging.info('Concatenating TCs...')
+        check_rm(concat_ms+'*')
+        pt.msutil.msconcat(mss, concat_ms, concatTime=False)
+
+    # solve TEC - group*_TC.MS:SMOOTHED_DATA
+    logging.info('Solving TEC...')
+    for ms in mss:
+        check_rm(ms+'/instrument-tec')
+        s.add('NDPPP '+parset_dir+'/NDPPP-solTEC.parset msin='+ms+' cal.parmdb='+ms+'/instrument-tec', log=ms+'_sol-tec-c'+str(c)+'.log', cmd_type='NDPPP')
+    s.run(check=True)
+
+    # LoSoTo plot
+    # TODO: add flagging
+    losoto(c, mss, parset_dir+'/losoto-plot.parset', instrument_in='instrument-tec', instrument_out='instrument-tec')
+
+    # correct TEC - group*_TC.MS:DATA_INIT -> group*_TC.MS:CORRECTED_DATA
+    logging.info('Correcting TEC...')
+    for ms in mss:
+        s.add('NDPPP '+parset_dir+'/NDPPP-corTEC.parset msin='+ms+' msin.datacolumn=DATA_INIT cor1.parmdb='+ms+'/instrument-tec cor2.parmdb='+ms+'/instrument-tec', \
+                log=ms+'_cor-tec-c'+str(c)+'.log', cmd_type='NDPPP')
+    s.run(check=True)
+
+    ################################################################################################
+    ## Solve SB.MS:CORRECTED_DATA (only solve)
+    ## TESTTESTTEST
+    #logging.info('Calibrating G...')
+    #for ms in mss:
+    #    check_rm(ms+'/instrument-g')
+    #    s.add('NDPPP '+parset_dir+'/NDPPP-solG.parset msin='+ms+' msin.datacolumn=CORRECTED_DATA cal.parmdb='+ms+'/instrument-g cal.solint=30 cal.nchan=4', log=ms+'_sol-g-c'+str(c)+'.log', cmd_type='NDPPP')
+    #s.run(check=True)
+    #losoto(c, mss, parset_dir+'/losoto-fr.parset', instrument_in='instrument-g', instrument_out='instrument-g')
+
+    logging.info('Restoring WEIGHT_SPECTRUM before imaging...')
+    s.add('taql "update '+concat_ms+' set WEIGHT_SPECTRUM = WEIGHT_SPECTRUM_ORIG"', log='taql-resetweights-c'+str(c)+'.log', cmd_type='general')
+    s.run(check=True)
 
     ###################################################################################################################
     # clen on concat.MS:CORRECTED_DATA (FR/TEC corrected, beam corrected)
@@ -396,12 +272,12 @@
     logging.info('Cleaning (cycle: '+str(c)+')...')
     imagename = 'img/wide-'+str(c)
     # beam corrected: -use-differential-lofar-beam'
-    s.add('wsclean -reorder -name ' + imagename + ' -size 2500 2500 -mem 90 -j '+str(s.max_processors)+' -baseline-averaging 2.0 \
+    s.add('wsclean -reorder -name ' + imagename + ' -size 3000 3000 -mem 90 -j '+str(s.max_processors)+' -baseline-averaging 2.0 \
             -scale 12arcsec -weight briggs 0.0 -auto-mask 20 -auto-threshold 1 -niter 100000 -multiscale -no-update-model-required -maxuv-l 5000 -mgain 0.8 \
-            -pol I -cleanborder 0 -joinchannels -fit-spectral-pol 2 -channelsout 10 -deconvolution-channels 5 -use-differential-lofar-beam '+concat_ms, \
+            -pol I -cleanborder 0 -joinchannels -fit-spectral-pol 2 -channelsout 10 -deconvolution-channels 5 '+concat_ms, \
             log='wscleanA-c'+str(c)+'.log', cmd_type='wsclean', processors='max')
     s.run(check=True)
-    sys.exit(1)
+
 
     #maskname = imagename+'.newmask'
     #make_mask(image_name = imagename+'-MFS-image.fits', mask_name = maskname)
@@ -426,7 +302,7 @@
 
     ####################################################################
     # FAST VERSION (no low-res)
-    #continue
+    continue
     ####################################################################
 
     logging.info('Moving MODEL_DATA to MODEL_DATA_HIGHRES...')
@@ -476,7 +352,6 @@
     s.run(check=True)
 
     # Flag on residuals
-    # TODO: add Sarod code
     logging.info('Flagging residuals...')
     for ms in mss:
         s.add('NDPPP '+parset_dir+'/NDPPP-flag.parset msin='+ms, \
