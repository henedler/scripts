#!/usr/bin/python
# download from LTA using WGET

fix_tables = True
rename = True
parset_dir = '/home/fdg/scripts/autocal/parset_download'

###################################################

import sys, os, re, glob, time
import numpy as np
from autocal.lib_pipeline import *
import pyrap.tables as pt
from astropy.time import Time

if os.path.exists('html.txt'):
    download_file = 'html.txt'
else:
    download_file = None # just renaming

def nu2num(nu):
    """
    Get the SB number from the freq
    """
    nu_clk = 200. # 160 or 200 MHz, clock freq
    n = 1 # nyquist zone (1 for LBA, 2 for HBA low, 3 for HBA mid-high)

    if nu_clk == 200:
        SBband = 195312.5/1e6
    elif nu_clk == 160:
        SBband = 156250.0/1e6

    return np.int(np.floor((1024./nu_clk) * (nu - (n-1) * nu_clk/2.)))

def getName(ms):
    """
    Get new MS name based on obs name and time
    """
    with pt.table(ms+'/FIELD', readonly=True, ack=False) as t:
        code = t.getcell('CODE',0)
    if code == '':
        with pt.table(ms+'/OBSERVATION', readonly=True, ack=False) as t:
            code = t.getcell('LOFAR_TARGET',0)[0]
    
    code = code.lower()

    # get freq
    with pt.table(ms+'/SPECTRAL_WINDOW', readonly=True, ack=False) as t:
        freq = t.getcell('REF_FREQUENCY',0)

    # get time (saved in ms as MJD in seconds)
    with pt.table(ms+'/OBSERVATION', readonly=True, ack=False) as t:
        time = Time(t.getcell('TIME_RANGE',0)[0]/(24*3600.), format='mjd')
        time = time.iso.replace('-','').replace(' ','').replace(':','')[8:12]

    pattern = re.compile("^c[0-9][0-9]-.*$")
    # is survey?
    if pattern.match(code):
        cycle_obs, sou = code.split('_')
        if not os.path.exists(cycle_obs+'/'+sou): os.makedirs(cycle_obs+'/'+sou)
        return cycle_obs+'/'+sou+'/'+sou+'_t'+time+'_SB'+str(nu2num(freq/1.e6))+'.MS'
    else:
        if not os.path.exists('mss'): os.makedirs('mss')
        return 'mss/'+code+'_t'+time+'_SB'+str(nu2num(freq/1.e6))+'.MS'
 
logger = set_logger('pipeline-download.logger')
check_rm('logs')
s = Scheduler(dry=False)

if download_file is not None:
<<<<<<< HEAD
    df = open(download_file,'r')

    logger.info('Downloading...')
    downloaded = glob.glob('*MS')
    # add renamed files
    if os.path.exists('renamed.txt'):
        with open('renamed.txt','r') as flog:
            downloaded += [line.rstrip('\n') for line in flog]

    for i, line in enumerate(df):
        ms = re.findall(r'L[0-9]*_SB[0-9]*_uv', line)[0]
        if ms+'.MS' in downloaded: continue
        s.add('wget -nv --limit-rate=15m "'+line[:-1]+'" -O - | tar -x', log=ms+'_download.log', cmd_type='general')
    #    print 'wget -nv "'+line[:-1]+'" -O - | tar -x'
        logger.debug('Queue download of: '+line[:-1])
    s.run(check=True, max_threads=4)
=======
    with open(download_file,'r') as df:

        logger.info('Downloading...')
        downloaded = glob.glob('*MS')
        # add renamed files
        if os.path.exists('renamed.txt'):
            with open('renamed.txt','r') as flog:
                downloaded += [line.rstrip('\n') for line in flog]

        for i, line in enumerate(df):
            ms = re.findall(r'L[0-9]*_SB[0-9]*_uv', line)[0]
            if ms+'.MS' in downloaded or ms+'.dppp.MS' in downloaded: continue
            if ms+'.MS' in glob.glob('*MS') or ms+'.dppp.MS' in glob.glob('*MS'): continue
            s.add('wget -nv "'+line[:-1]+'" -O - | tar -x', log=ms+'_download.log', cmd_type='general')
        #    print 'wget -nv "'+line[:-1]+'" -O - | tar -x'
            logger.debug('Queue download of: '+line[:-1])
        s.run(check=True, max_threads=4)
>>>>>>> b6f2c05d

mss = sorted(glob.glob('*MS'))
if len(mss) == 0:
    logger.info('Done.')
    sys.exit(0)

if fix_tables:
    logger.info('Fix MS table...')
    for ms in mss:
        s.add('fixMS_TabRef.py '+ms, log=ms+'_fixms.log')
    s.run(check=False)

    # only ms created in range (2/2013->2/2014)
    with pt.table(mss[0]+'/OBSERVATION', readonly=True, ack=False) as obs:
        t = Time(obs.getcell('TIME_RANGE',0)[0]/(24*3600.), format='mjd')
        time = np.int(t.iso.replace('-','')[0:8])
    if time > 20130200 and time < 20140300:
        logger.info('Fix beam table...')
        for ms in mss:
            s.add('/home/fdg/scripts/fixinfo/fixbeaminfo '+ms, log=ms+'_fixbeam.log')
        s.run(check=False)

#if flag_elev:
#    logger.info('Flagging elevation...')
#    for ms in mss:
#        s.add('NDPPP '+parset_dir+'/NDPPP-flag-elev.parset msin='+ms, log=ms+'_flag-elev.log', cmd_type='NDPPP')
#    s.run(check=True)

# Avg to 4 chan and 4 sec
# Remove internationals
if rename:
    logger.info('Renaming/averaging...')
    nchan = find_nchan(mss[0])
    timeint = find_timeint(mss[0])
    if nchan % 4 != 0 and nchan != 1:
        logger.error('Channels should be a multiple of 4.')
        sys.exit(1)

    avg_factor_f = nchan / 4 # to 4 ch/SB
    if avg_factor_f < 1: avg_factor_f = 1
    avg_factor_t = int(np.round(4/timeint)) # to 4 sec
    if avg_factor_t < 1: avg_factor_t = 1

    if avg_factor_f != 1 or avg_factor_t != 1:
        logger.info('Average in freq (factor of %i) and time (factor of %i)...' % (avg_factor_f, avg_factor_t))

    with open('renamed.txt','a') as flog:
        for ms in mss:
            flog.write(ms+'\n')
            msout = getName(ms)
            if os.path.exists(msout): continue
            if avg_factor_f != 1 or avg_factor_t != 1:
                s.add('NDPPP '+parset_dir+'/NDPPP-avg.parset msin='+ms+' msout='+msout+' msin.datacolumn=DATA \
                    avg.timestep='+str(avg_factor_t)+' avg.freqstep='+str(avg_factor_f), \
                    log=ms+'_avg.log', cmd_type='NDPPP')
            else:
                logger.info('Move data - no averaging...')
                logger.debug('Rename: '+ms+' -> '+msout)
                os.system('mv '+ms+' '+msout)
        s.run(check=True, max_threads=20) # limit threads to prevent I/O isssues

<<<<<<< HEAD
    #logger.info('Cleaning up...')
=======
    logger.info('Cleaning up...')
>>>>>>> b6f2c05d
    #check_rm('*MS')

logger.info("Done.")<|MERGE_RESOLUTION|>--- conflicted
+++ resolved
@@ -68,25 +68,7 @@
 s = Scheduler(dry=False)
 
 if download_file is not None:
-<<<<<<< HEAD
-    df = open(download_file,'r')
-
-    logger.info('Downloading...')
-    downloaded = glob.glob('*MS')
-    # add renamed files
-    if os.path.exists('renamed.txt'):
-        with open('renamed.txt','r') as flog:
-            downloaded += [line.rstrip('\n') for line in flog]
-
-    for i, line in enumerate(df):
-        ms = re.findall(r'L[0-9]*_SB[0-9]*_uv', line)[0]
-        if ms+'.MS' in downloaded: continue
-        s.add('wget -nv --limit-rate=15m "'+line[:-1]+'" -O - | tar -x', log=ms+'_download.log', cmd_type='general')
-    #    print 'wget -nv "'+line[:-1]+'" -O - | tar -x'
-        logger.debug('Queue download of: '+line[:-1])
-    s.run(check=True, max_threads=4)
-=======
-    with open(download_file,'r') as df:
+   with open(download_file,'r') as df:
 
         logger.info('Downloading...')
         downloaded = glob.glob('*MS')
@@ -103,7 +85,6 @@
         #    print 'wget -nv "'+line[:-1]+'" -O - | tar -x'
             logger.debug('Queue download of: '+line[:-1])
         s.run(check=True, max_threads=4)
->>>>>>> b6f2c05d
 
 mss = sorted(glob.glob('*MS'))
 if len(mss) == 0:
@@ -165,11 +146,7 @@
                 os.system('mv '+ms+' '+msout)
         s.run(check=True, max_threads=20) # limit threads to prevent I/O isssues
 
-<<<<<<< HEAD
     #logger.info('Cleaning up...')
-=======
-    logger.info('Cleaning up...')
->>>>>>> b6f2c05d
     #check_rm('*MS')
 
 logger.info("Done.")