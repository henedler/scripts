--- conflicted
+++ resolved
@@ -18,16 +18,11 @@
 logging.info('Downloading...')
 downloaded = glob.glob('*MS')
 for i, line in enumerate(df):
-<<<<<<< HEAD
     ms = re.findall(r'L[0-9]*_SB[0-9]*_uv\.dppp\.MS', line)[0]
     if ms in downloaded: continue
     s.add('wget -nv "'+line[:-1]+'" -O - | tar -x', log=str(i)+'.log', cmd_type='general')
 #    print 'wget -nv "'+line[:-1]+'" -O - | tar -x'
     logging.debug('Queue download of: '+ms)
-=======
-    s.add('wget -nv '+line[:-1]+' -O - | tar -x', log=str(i)+'.log', cmd_type='general')
-    print 'wget -nv '+line[:-1]+' -O - | tar -x'
->>>>>>> 2599fa51
 s.run(check=True)
 
 logging.info("Done.")